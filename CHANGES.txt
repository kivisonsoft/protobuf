2022-01-28 version 3.19.4 (C++/Java/Python/PHP/Objective-C/C#/Ruby/JavaScript)

  Python
  * Make libprotobuf symbols local on OSX to fix issue #9395 (#9435)

<<<<<<< HEAD
  Ruby
  * Fixed a data loss bug that could occur when the number of `optional`
    fields in a message is an exact multiple of 32. (#9440).

=======
  PHP
  * Fixed a data loss bug that could occur when the number of `optional`
    fields in a message is an exact multiple of 32. (#9440).
    
>>>>>>> eb301e1a
2022-01-10 version 3.19.3 (C++/Java/Python/PHP/Objective-C/C#/Ruby/JavaScript)

  Python
  * Fix missing Windows wheel for Python 3.10 on PyPI

2022-01-05 version 3.19.2 (C++/Java/Python/PHP/Objective-C/C#/Ruby/JavaScript)

  Java
  * Improve performance characteristics of UnknownFieldSet parsing (#9371)

2021-10-28 version 3.19.1 (C++/Java/Python/PHP/Objective-C/C#/Ruby/JavaScript)

  Bazel
  * Ensure that release archives contain everything needed for Bazel (#9131)
  * Align dependency handling with Bazel best practices (#9165)

  JavaScript
  * Fix `ReferenceError: window is not defined` when getting the global object (#9156)

  Ruby
  * Fix memory leak in MessageClass.encode (#9150)

2021-10-15 version 3.19.0 (C++/Java/Python/PHP/Objective-C/C#/Ruby/JavaScript)

  C++
  * Make proto2::Message::DiscardUnknownFields() non-virtual
  * Separate RepeatedPtrField into its own header file
  * For default floating point values of 0, consider all bits significant
  * cmake: support `MSVC_RUNTIME_LIBRARY` property (#8851)
  * Fix shadowing warnings (#8926)
  * Fix for issue #8484, constant initialization doesn't compile in msvc clang-cl environment (#8993)
  * Fix build on AIX and SunOS (#8373) (#9065)
  * Add Android stlport and default toolchains to BUILD. (#8290)

  Java
  * For default floating point values of 0, consider all bits significant
  * Annotate `//java/com/google/protobuf/util/...` with nullness annotations
  * Use ArrayList copy constructor (#7853)

  Kotlin
  * Switch Kotlin proto DSLs to be implemented with inline value classes
  * Fix inlining and deprecation for repeated string fields in kotlin (#9120)

  Python
  * Proto2 DecodeError now includes message name in error message
  * Make MessageToDict convert map keys to strings (#8122)
  * Add python-requires in setup.py (#8989)
  * Add python 3.10 (#9034)

  JavaScript
  * Skip exports if not available by CommonJS (#8856)
  * JS: Comply with CSP no-unsafe-eval. (#8864)

  PHP
  * Added "object" as a reserved name for PHP (#8962)

  Ruby
  * Override Map.clone to use Map's dup method (#7938)
  * Ruby: build extensions for arm64-darwin (#8232)
  * Add class method Timestamp.from_time to ruby well known types (#8562)
  * Adopt pure ruby DSL implementation for JRuby (#9047)
  * Add size to Map class (#8068)
  * Fix for descriptor_pb.rb: google/protobuf should be required first (#9121)

  C#
  * Correctly set ExtensionRegistry when parsing with MessageParser, but using an already existing CodedInputStream (#7246)
  * [C#] Make FieldDescriptor propertyName public (#7642)

2021-10-04 version 3.18.1 (C++/Java/Python/PHP/Objective-C/C#/Ruby/JavaScript)

  Python
  * Update setup.py to reflect that we now require at least Python 3.5 (#8989)
  * Performance fix for DynamicMessage: force GetRaw() to be inlined (#9023)

  Ruby
  * Update ruby_generator.cc to allow proto2 imports in proto3 (#9003)

2021-09-13 version 3.18.0 (C++/Java/Python/PHP/Objective-C/C#/Ruby/JavaScript)

  Python
  * Removed Python 2.x support.
  * Pure python descriptor_pool.AddSerializedFile() will always build the
    file and return FileDescriptor which is same with python c++ extension
  * type errors thrown by MergeFrom now report fully qualified class names
  * Protobuf python generated code are simplified. Some platforms that uses
    "is"("is not") to compare the enum or descriptor's label/type may fail,
    should use "=="("!=") instead.

  C++
  * Generated code now uses the c++11 standard integer types int{32,64}_t and
    uint{32,64}_t
  * Reduce memory usage of the DescriptorPool type.
  * Moved the zero-argument New() method on messages to the base class (internal
    optimization).
  * Unused return values marked with `PROTOBUF_MUST_USE_RESULT` are now
    correctly attributed.
  * Demotes PrintPath log for maps in MessageDifferencer down from WARNING to
    INFO.
  * Make sure FullMessageName() is always private.
  * Fix race condition in EnumDescriptor.
  * Remove MessageLite::GetMaybeArenaPointer.

  Java
  * Add @deprecated javadoc for set/get/has methods
  * correctly decode \? escape sequence in text protos
  * Avoid depending on Objects.requireNonNull() until we can verify that no
    users are depending on older Android versions.
  * disallow null string map values in put and putAll
  * Add `@CheckReturnValue` to `ByteString` API.
  * Make the `hasPresence` method public in `FieldDescriptor`.
  * Report more detailed messages in Duration and Timestamp proto parsing
    errors.
  * New Timestamps.fromDate utility method that converts a java.util.Date to a
    Timestamp proto object.

  Kotlin
  * Generated Kotlin code is Explicit API mode compatible

2021-09-13 version 3.18.0 (C++/Java/Python/PHP/Objective-C/C#/Ruby/JavaScript)
  C++
  * Fix warnings raised by clang 11 (#8664)
  * Make StringPiece constructible from std::string_view (#8707)
  * Add missing capability attributes for LLVM 12 (#8714)
  * Stop using std::iterator (deprecated in C++17). (#8741)
  * Move field_access_listener from libprotobuf-lite to libprotobuf (#8775)
  * Fix #7047 Safely handle setlocale (#8735)
  * Remove deprecated version of SetTotalBytesLimit() (#8794)
  * Support arena allocation of google::protobuf::AnyMetadata (#8758)
  * Fix undefined symbol error around SharedCtor() (#8827)
  * Fix default value of enum(int) in json_util with proto2 (#8835)
  * Better Smaller ByteSizeLong
  * Introduce event filters for inject_field_listener_events
  * Reduce memory usage of DescriptorPool
  * For lazy fields copy serialized form when allowed.
  * Re-introduce the InlinedStringField class
  * v2 access listener
  * Reduce padding in the proto's ExtensionRegistry map.
  * GetExtension performance optimizations
  * Make tracker a static variable rather than call static functions
  * Support extensions in field access listener
  * Annotate MergeFrom for field access listener
  * Fix incomplete types for field access listener
  * Add map_entry/new_map_entry to SpecificField in MessageDifferencer. They
    record the map items which are different in MessageDifferencer's reporter.
  * Reduce binary size due to fieldless proto messages
  * TextFormat: ParseInfoTree supports getting field end location in addition to
    start.
  * Fix repeated enum extension size in field listener
  * Enable Any Text Expansion for Descriptors::DebugString()
  * Switch from int{8,16,32,64} to int{8,16,32,64}_t
  * Reduce memory usage of the DescriptorPool type.

  Java
  * Fix errorprone conflict (#8723)
  * Removing deprecated TimeUtil class. (#8749)
  * Optimized FieldDescriptor.valueOf() to avoid array copying.
  * Removing deprecated TimeUtil class.
  * Add Durations.parseUnchecked(String) and Timestamps.parseUnchecked(String)
  * FieldMaskUtil: Add convenience method to mask the fields out of a given proto.

  JavaScript
  * Optimize binary parsing of repeated float64
  * Fix for optimization when reading doubles from binary wire format
  * Replace toArray implementation with toJSON.

  Python
  * Drops support for 2.7 and 3.5.

  PHP
  * Migrate PHP & Ruby to ABSL wyhash (#8854)
  * Added support for PHP 8.1 (currently in RC1) to the C extension (#8964)
  * Fixed PHP SEGV when constructing messages from a destructor. (#8969)

  Ruby
  * Move DSL implementation from C to pure Ruby (#8850)
  * Fixed a memory bug with RepeatedField#+. (#8970)

  Other
  * [csharp] ByteString.CreateCodedInput should use ArraySegment offset and count (#8740)
  * [ObjC] Add support for using the proto package to prefix symbols. (#8760)
  * field_presence.md: fix Go example (#8788)


  Kotlin
  * Suppress NOTHING_TO_INLINE in Kotlin generated inline functions.

2021-06-04 version 3.17.3 (C++/Java/Python/PHP/Objective-C/C#/Ruby/JavaScript)
  Python
  * Note: This is the last release to support Python 2.7. Future releases will
    require Python >= 3.5.

  C++
  * Introduce FieldAccessListener.
  * Stop emitting boilerplate {Copy/Merge}From in each ProtoBuf class
  * Fixed some uninitialized variable warnings in generated_message_reflection.cc.

  Kotlin
  * Fix duplicate proto files error (#8699)

  Java
  * Fixed parser to check that we are at a proper limit when a sub-message has
    finished parsing.

2021-05-25 version 3.17.2 (C++/Java/Python/PHP/Objective-C/C#/Ruby/JavaScript)
  Kotlin
  * Fix duplicate class error (#8653)

  PHP
  * Fixed SEGV in sub-message getters for well-known types when message is unset
    (#8670)

2021-05-07 version 3.17.1 (C++/Java/Python/PHP/Objective-C/C#/Ruby/JavaScript)
  PHP
  * Fixed PHP memory leaks and arginfo errors. (#8614)
  * Fixed JSON parser to allow multiple values from the same oneof as long as
    all but one are null.

  Ruby
  * Fixed memory bug: properly root repeated/map field when assigning. (#8639)
  * Fixed JSON parser to allow multiple values from the same oneof as long as
    all but one are null.


2021-05-07 version 3.17.0 (C++/Java/Python/PHP/Objective-C/C#/Ruby/JavaScript)

  Protocol Compiler
  * Fix the generated source information for reserved values in Enums.

  C++
  * Fix -Wunused-parameter in map<string, int> fields (fixes #8494) (#8500)
  * Use byteswap.h when building against musl libc (#8503)
  * Fix -Wundefined-inline error when using SharedCtor() or SharedDtor() (#8532)
  * Fix bug where `Descriptor::DebugString()` printed proto3 synthetic oneofs.
  * Provide stable versions of `SortAndUnique()`.
  * Make sure to cache proto3 optional message fields when they are cleared.
  * Expose UnsafeArena methods to Reflection.
  * Use std::string::empty() rather than std::string::size() > 0.

  Kotlin
  * Restrict extension setter and getter operators to non-nullable T.

  Java
  * updating GSON and Guava to more recent versions (#8524)
  * Reduce the time spent evaluating isExtensionNumber by storing the extension
    ranges in a TreeMap for faster queries. This is particularly relevant for
    protos which define a large number of extension ranges, for example when
    each tag is defined as an extension.
  * Fix java bytecode estimation logic for optional fields.
  * Optimize Descriptor.isExtensionNumber.

  Python
  * Add MethodDescriptor.CopyToProto() (#8327)
  * Remove unused python_protobuf.{cc,h} (#8513)
  * Start publishing python aarch64 manylinux wheels normally (#8530)
  * Fix constness issue detected by MSVC standard conforming mode (#8568)
  * Make JSON parsing match C++ and Java when multiple fields from the same
    oneof are present and all but one is null.

  Ruby
  * Add support for proto3 json_name in compiler and field definitions (#8356)
  * Fixed memory leak of Ruby arena objects. (#8461)
  * Fix source gem compilation (#8471)
  * Fix various exceptions in Ruby on 64-bit Windows (#8563)
  * Fix crash when calculating Message hash values on 64-bit Windows (#8565)

  Conformance Tests
  * Added a conformance test for the case of multiple fields from the same
    oneof.

2021-04-06 version 3.16.0 (C++/Java/Python/PHP/Objective-C/C#/Ruby/JavaScript)
  Other
  * Opensourcing kotlin protos (#8272)
  * Use a newer version of rules_proto, with the new rule `proto_descriptor_set` (#8469)

  C++
  * Fix compiler warnings issue found in conformance_test_runner #8189 (#8190)
  * Fix MinGW-w64 build issues. (#8286)
  * [Protoc] C++ Resolved an issue where NO_DESTROY and CONSTINIT are in incorrect order (#8296)
  * Fix PROTOBUF_CONSTINIT macro redefinition (#8323)
  * Delete StringPiecePod (#8353)
  * Fix gcc error: comparison of unsigned expression in '>= 0' is always … (#8309)
  * Fix cmake install on iOS (#8301)
  * Create a CMake option to control whether or not RTTI is enabled (#8347)
  * Fix endian.h location on FreeBSD (#8351)
  * Refactor util::Status (#8354)
  * Make util::Status more similar to absl::Status (#8405)
  * Fix -Wsuggest-destructor-override for generated C++ proto classes. (#8408)
  * Refactor StatusOr and StringPiece (#8406)
  * Refactor uint128 (#8416)
  * The ::pb namespace is no longer exposed due to conflicts.
  * Allow MessageDifferencer::TreatAsSet() (and friends) to override previous
    calls instead of crashing.
  * Reduce the size of generated proto headers for protos with `string` or
    `bytes` fields.
  * Move arena() operation on uncommon path to out-of-line routine
  * For iterator-pair function parameter types, take both iterators by value.
  * Code-space savings and perhaps some modest performance improvements in
    RepeatedPtrField.
  * Eliminate nullptr check from every tag parse.
  * Remove unused _$name$_cached_byte_size_ fields.
  * Serialize extension ranges together when not broken by a proto field in the
    middle.
  * Do out-of-line allocation and deallocation of string object in ArenaString.
  * Streamline ParseContext::ParseMessage<T> to avoid code bloat and improve
    performance.
  * New member functions RepeatedField::Assign, RepeatedPtrField::{Add, Assign}.
  * Fix undefined behavior warning due to innocuous uninitialization of value
    on an error path.
  * Avoid expensive inlined code space for encoding message length for messages
    >= 128 bytes and instead do a procedure call to a shared out-of-line routine.
  * util::DefaultFieldComparator will be final in a future version of protobuf.
    Subclasses should inherit from SimpleFieldComparator instead.

  C#
  * Add .NET 5 target and improve WriteString performance with SIMD (#8147)

  Java
  * deps: update JUnit and Truth (#8319)
  * Detect invalid overflow of byteLimit and return InvalidProtocolBufferException as documented.
  * Exceptions thrown while reading from an InputStream in parseFrom are now
    included as causes.
  * Support potentially more efficient proto parsing from RopeByteStrings.
  * Clarify runtime of ByteString.Output.toStringBuffer().
  * Added UnsafeByteOperations to protobuf-lite (#8426)

  JavaScript
  * Make Any.pack() chainable.

  Python
  * Fix some constness / char literal issues being found by MSVC standard conforming mode (#8344)
  * Switch on "new" buffer API (#8339)
  * Enable crosscompiling aarch64 python wheels under dockcross manylinux docker image (#8280)
  * Fixed a bug in text format where a trailing colon was printed for repeated field.
  * When TextFormat encounters a duplicate message map key, replace the current
    one instead of merging.

  Objective-C
  * Move the class map to a CFDictionary. (#8328)

  PHP
  * read_property() handler is not supposed to return NULL (#8362)
  * Changed parameter type from long to integer (#7613)
  * fix: README supported PHP version for C extension (#8236)

  Ruby
  * Fixed quadratic memory usage when appending to arrays. (#8364)
  * Fixed memory leak of Ruby arena objects. (#8461)
  * Add support for proto3 json_name in compiler and field definitions. (#8356)

  Other
  * Some doc on AOT compilation and protobuf (#8294)
  * [CMake] Ability to pass options to protoc executable from cmake (#8374)
  * Add --fatal_warnings flag to treat warnings as errors (#8131)
  * [bazel] Remove deprecated way to depend on googletest (#8396)
  * add error returns missing from protoc to prevent it from exiting with… (#8409)


2021-04-07 version 3.15.8 (C++/Java/Python/PHP/Objective-C/C#/Ruby/JavaScript)

  Ruby
  * Fixed memory leak of Ruby arena objects (#8461)

2021-04-02 version 3.15.7 (C++/Java/Python/PHP/Objective-C/C#/Ruby/JavaScript)

  C++
  * Remove the ::pb namespace (alias) (#8423)

  Ruby
  * Fix unbounded memory growth for Ruby <2.7 (#8429)
  * Fixed message equality in cases where the message type is different (#8434)

2021-03-10 version 3.15.6 (C++/Java/Python/PHP/Objective-C/C#/Ruby/JavaScript)

  Ruby
  * Fixed bug in string comparison logic (#8386)

2021-03-04 version 3.15.5 (C++/Java/Python/PHP/Objective-C/C#/Ruby/JavaScript)

  Ruby
  * Fixed quadratic memory use in array append (#8379)

  PHP
  * Fixed quadratic memory use in array append (#8379)

  C++
  * Do not disable RTTI by default in the CMake build (#8377)

2021-03-02 version 3.15.4 (C++/Java/Python/PHP/Objective-C/C#/Ruby/JavaScript)

  Ruby
  * Fixed SEGV when users pass nil messages (#8363)
  * Fixed quadratic memory usage when appending to arrays (#8364)

  C++
  * Create a CMake option to control whether or not RTTI is enabled (#8361)

  PHP
  * read_property() handler is not supposed to return NULL (#8362)

2021-02-25 version 3.15.3 (C++/Java/Python/PHP/Objective-C/C#/Ruby/JavaScript)

  Ruby
  * Ruby <2.7 now uses WeakMap too, which prevents memory leaks. (#8341)

2021-02-23 version 3.15.2 (C++/Java/Python/PHP/Objective-C/C#/Ruby/JavaScript)

  Ruby
  * Fix for FieldDescriptor.get(msg) (#8330)

  C++
  * Fix PROTOBUF_CONSTINIT macro redefinition (#8323)

2021-02-05 version 3.15.1 (C++/Java/Python/PHP/Objective-C/C#/Ruby/JavaScript)

  Ruby
  * Bugfix for Message.[] for repeated or map fields (#8313)

2021-02-05 version 3.15.0 (C++/Java/Python/PHP/Objective-C/C#/Ruby/JavaScript)

  Protocol Compiler
  * Optional fields for proto3 are enabled by default, and no longer require
    the --experimental_allow_proto3_optional flag.

  C++
  * MessageDifferencer: fixed bug when using custom ignore with multiple
    unknown fields
  * Use init_seg in MSVC to push initialization to an earlier phase.
  * Runtime no longer triggers -Wsign-compare warnings.
  * Fixed -Wtautological-constant-out-of-range-compare warning.
  * DynamicCastToGenerated works for nullptr input for even if RTTI is disabled
  * Arena is refactored and optimized.
  * Clarified/specified that the exact value of Arena::SpaceAllocated() is an
    implementation detail users must not rely on. It should not be used in
    unit tests.
  * Change the signature of Any::PackFrom() to return false on error.
  * Add fast reflection getter API for strings.
  * Constant initialize the global message instances
  * Avoid potential for missed wakeup in UnknownFieldSet
  * Now Proto3 Oneof fields have "has" methods for checking their presence in
    C++.
  * Bugfix for NVCC
  * Return early in _InternalSerialize for empty maps.
  * Adding functionality for outputting map key values in proto path logging
    output (does not affect comparison logic) and stop printing 'value' in the
    path. The modified print functionality is in the
    MessageDifferencer::StreamReporter.
  * Fixed https://github.com/protocolbuffers/protobuf/issues/8129
  * Ensure that null char symbol, package and file names do not result in a
    crash.
  * Constant initialize the global message instances
  * Pretty print 'max' instead of numeric values in reserved ranges.
  * Removed remaining instances of std::is_pod, which is deprecated in C++20.
  * Changes to reduce code size for unknown field handling by making uncommon
    cases out of line.
  * Fix std::is_pod deprecated in C++20 (#7180)
  * Fix some -Wunused-parameter warnings (#8053)
  * Fix detecting file as directory on zOS issue #8051 (#8052)
  * Don't include sys/param.h for _BYTE_ORDER (#8106)
  * remove CMAKE_THREAD_LIBS_INIT from pkgconfig CFLAGS (#8154)
  * Fix TextFormatMapTest.DynamicMessage issue#5136 (#8159)
  * Fix for compiler warning issue#8145 (#8160)
  * fix: support deprecated enums for GCC < 6 (#8164)
  * Fix some warning when compiling with Visual Studio 2019 on x64 target (#8125)

  Python
  * Provided an override for the reverse() method that will reverse the internal
    collection directly instead of using the other methods of the BaseContainer.
  * MessageFactory.CreateProtoype can be overridden to customize class creation.
  * Fix PyUnknownFields memory leak (#7928)
  * Add macOS Big Sur compatibility (#8126)

  JavaScript
  * Generate `getDescriptor` methods with `*` as their `this` type.
  * Enforce `let/const` for generated messages.
  * js/binary/utils.js: Fix jspb.utils.joinUnsignedDecimalString to work with negative bitsLow and low but non-zero bitsHigh parameter. (#8170)

  PHP
  * Added support for PHP 8. (#8105)
  * unregister INI entries and fix invalid read on shutdown (#8042)
  * Fix PhpDoc comments for message accessors to include "|null". (#8136)
  * fix: convert native PHP floats to single precision (#8187)
  * Fixed PHP to support field numbers >=2**28. (#8235)
  * feat: add support for deprecated fields to PHP compiler (#8223)
  * Protect against stack overflow if the user derives from Message. (#8248)
  * Fixed clone for Message, RepeatedField, and MapField. (#8245)
  * Updated upb to allow nonzero offset minutes in JSON timestamps. (#8258)

  Ruby
  * Added support for Ruby 3. (#8184)
  * Rewrote the data storage layer to be based on upb_msg objects from the
    upb library. This should lead to much better parsing performance,
    particularly for large messages. (#8184).
  * Fill out JRuby support (#7923)
  * [Ruby] Fix: (SIGSEGV) gRPC-Ruby issue on Windows. memory alloc infinite
    recursion/run out of memory (#8195)
  * Fix jruby support to handle messages nested more than 1 level deep (#8194)

  Java
  * Avoid possible UnsupportedOperationException when using CodedInputSteam
    with a direct ByteBuffer.
  * Make Durations.comparator() and Timestamps.comparator() Serializable.
  * Add more detailed error information for dynamic message field type
    validation failure
  * Removed declarations of functions declared in java_names.h from
    java_helpers.h.
  * Now Proto3 Oneof fields have "has" methods for checking their presence in
    Java.
  * Annotates Java proto generated *_FIELD_NUMBER constants.
  * Add -assumevalues to remove JvmMemoryAccessor on Android.

  C#
  * Fix parsing negative Int32Value that crosses segment boundary (#8035)
  * Change ByteString to use memory and support unsafe create without copy (#7645)
  * Optimize MapField serialization by removing MessageAdapter (#8143)
  * Allow FileDescriptors to be parsed with extension registries (#8220)
  * Optimize writing small strings (#8149)

2020-11-11 version 3.14.0 (C++/Java/Python/PHP/Objective-C/C#/Ruby/JavaScript)

  Protocol Compiler
  * The proto compiler no longer requires a .proto filename when it is not
    generating code.
  * Added flag `--deterministic_output` to `protoc --encode=...`.
  * Fixed deadlock when using google.protobuf.Any embedded in aggregate options.

  C++
  * Arenas are now unconditionally enabled. cc_enable_arenas no longer has
    any effect.
  * Removed inlined string support, which is incompatible with arenas.
  * Fix a memory corruption bug in reflection when mixing optional and
    non-optional fields.
  * Make SpaceUsed() calculation more thorough for map fields.
  * Add stack overflow protection for text format with unknown field values.
  * FieldPath::FollowAll() now returns a bool to signal if an out-of-bounds
    error was encountered.
  * Performance improvements for Map.
  * Minor formatting fix when dumping a descriptor to .proto format with
    DebugString.
  * UBSAN fix in RepeatedField (#2073).
  * When running under ASAN, skip a test that makes huge allocations.
  * Fixed a crash that could happen when creating more than 256 extensions in
    a single message.
  * Fix a crash in BuildFile when passing in invalid descriptor proto.
  * Parser security fix when operating with CodedInputStream.
  * Warn against the use of AllowUnknownExtension.
  * Migrated to C++11 for-range loops instead of index-based loops where
    possible. This fixes a lot of warnings when compiling with -Wsign-compare.
  * Fix segment fault for proto3 optional (#7805)
  * Adds a CMake option to build `libprotoc` separately (#7949)

  Java
  * Bugfix in mergeFrom() when a oneof has multiple message fields.
  * Fix RopeByteString.RopeInputStream.read() returning -1 when told to read
    0 bytes when not at EOF.
  * Redefine remove(Object) on primitive repeated field Lists to avoid
    autoboxing.
  * Support "\u" escapes in textformat string literals.
  * Trailing empty spaces are no longer ignored for FieldMask.
  * Fix FieldMaskUtil.subtract to recursively remove mask.
  * Mark enums with `@java.lang.Deprecated` if the proto enum has option
    `deprecated = true;`.
  * Adding forgotten duration.proto to the lite library (#7738)

  Python
  * Print google.protobuf.NullValue as null instead of "NULL_VALUE" when it is
    used outside WKT Value/Struct.
  * Fix bug occurring when attempting to deep copy an enum type in python 3.
  * Add a setuptools extension for generating Python protobufs (#7783)
  * Remove uses of pkg_resources in non-namespace packages. (#7902)
  * [bazel/py] Omit google/__init__.py from the Protobuf runtime. (#7908)
  * Removed the unnecessary setuptools package dependency for Python package (#7511)
  * Fix PyUnknownFields memory leak (#7928)

  PHP
  * Added support for "==" to the PHP C extension (#7883)
  * Added `==` operators for Map and Array. (#7900)
  * Native C well-known types (#7944)
  * Optimized away hex2bin() call in generated code (#8006)
  * New version of upb, and a new hash function wyhash in third_party. (#8000)
  * add missing hasOneof method to check presence of oneof fields (#8003)

  Go:
  * Update go_package options to reference google.golang.org/protobuf module.

  C#:
  * annotate ByteString.CopyFrom(ReadOnlySpan<byte>) as SecuritySafeCritical (#7701)
  * Fix C# optional field reflection when there are regular fields too (#7705)
  * Fix parsing negative Int32Value that crosses segment boundary (#8035)

  Javascript:
  * JS: parse (un)packed fields conditionally (#7379)

2020-07-14 version 3.13.0 (C++/Java/Python/PHP/Objective-C/C#/Ruby/JavaScript)

  PHP:
  * The C extension is completely rewritten. The new C extension has significantly
    better parsing performance and fixes a handful of conformance issues. It will
    also make it easier to add support for more features like proto2 and proto3 presence.
  * The new C extension does not support PHP 5.x. PHP 5.x users can still use pure-PHP.

  C++:
  * Removed deprecated unsafe arena string accessors
  * Enabled heterogeneous lookup for std::string keys in maps.
  * Removed implicit conversion from StringPiece to std::string
  * Fix use-after-destroy bug when the Map is allocated in the arena.
  * Improved the randomness of map ordering
  * Added stack overflow protection for text format with unknown fields
  * Use std::hash for proto maps to help with portability.
  * Added more Windows macros to proto whitelist.
  * Arena constructors for map entry messages are now marked "explicit"
    (for regular messages they were already explicit).
  * Fix subtle aliasing bug in RepeatedField::Add
  * Fix mismatch between MapEntry ByteSize and Serialize with respect to unset
    fields.

  Python:
  * JSON format conformance fixes:
    * Reject lowercase t for Timestamp json format.
    * Print full_name directly for extensions (no camelCase).
    * Reject boolean values for integer fields.
    * Reject NaN, Infinity, -Infinity that is not quoted.
    * Base64 fixes for bytes fields: accept URL-safe base64 and missing padding.
  * Bugfix for fields/files named "async" or "await".
  * Improved the error message when AttributeError is returned from __getattr__
    in EnumTypeWrapper.

  Java:
  * Fixed a bug where setting optional proto3 enums with setFooValue() would
    not mark the value as present.
  * Add Subtract function to FieldMaskUtil.

  C#:
  * Dropped support for netstandard1.0 (replaced by support for netstandard1.1).
    This was required to modernize the parsing stack to use the `Span<byte>`
    type internally. (#7351)
  * Add `ParseFrom(ReadOnlySequence<byte>)` method to enable GC friendly
    parsing with reduced allocations and buffer copies. (#7351)
  * Add support for serialization directly to a `IBufferWriter<byte>` or
    to a `Span<byte>` to enable GC friendly serialization.
    The new API is available as extension methods on the `IMessage` type. (#7576)
  * Add `GOOGLE_PROTOBUF_REFSTRUCT_COMPATIBILITY_MODE` define to make
    generated code compatible with old C# compilers (pre-roslyn compilers
    from .NET framework and old versions of mono) that do not support
    ref structs. Users that are still on a legacy stack that does
    not support C# 7.2 compiler might need to use the new define
    in their projects to be able to build the newly generated code. (#7490)
  * Due to the major overhaul of parsing and serialization internals (#7351 and #7576),
    it is recommended to regenerate your generated code to achieve the best
    performance (the legacy generated code will still work, but might incur
    a slight performance penalty).

2020-07-28 version 3.12.4 (C++/Java/Python/PHP/Objective-C/C#/Ruby/JavaScript)

This release contains no significant changes, but exists because 3.12.3 was
mistakenly tagged at the wrong commit.

2020-06-01 version 3.12.3 (C++/Java/Python/PHP/Objective-C/C#/Ruby/JavaScript)

  Objective-C
  * Tweak the union used for Extensions to support old generated code. #7573

2020-05-26 version 3.12.2 (C++/Java/Python/PHP/Objective-C/C#/Ruby/JavaScript)

  C++
  * Simplified the template export macros to fix the build for mingw32. (#7539)

  Objective-C
  * Fix for the :protobuf_objc target in the Bazel BUILD file. (#7538)

2020-05-20 version 3.12.1 (C++/Java/Python/PHP/Objective-C/C#/Ruby/JavaScript)

  Ruby
  * Re-add binary gems for Ruby 2.3 and 2.4. These are EOL upstream, however
    many people still use them and dropping support will require more
    coordination.

2020-05-12 version 3.12.0 (C++/Java/Python/PHP/Objective-C/C#/Ruby/JavaScript)

  Protocol Compiler
  * [experimental] Singular, non-message typed fields in proto3 now support
    presence tracking. This is enabled by adding the "optional" field label and
    passing the --experimental_allow_proto3_optional flag to protoc.
    * For usage info, see docs/field_presence.md.
    * During this experimental phase, code generators should update to support
      proto3 presence, see docs/implementing_proto3_presence.md for instructions.
  * Allow duplicate symbol names when multiple descriptor sets are passed on
    the command-line, to match the behavior when multiple .proto files are passed.
  * Deterministic `protoc --descriptor_set_out` (#7175)

  C++
  * [experimental] Added proto3 presence support.
  * New descriptor APIs to support proto3 presence.
  * Enable Arenas by default on all .proto files.
  * Documented that users are not allowed to subclass Message or MessageLite.
  * Mark generated classes as final; inheriting from protos is strongly discouraged.
  * Add stack overflow protection for text format with unknown fields.
  * Add accessors for map key and value FieldDescriptors.
  * Add FieldMaskUtil::FromFieldNumbers().
  * MessageDifferencer: use ParsePartial() on Any fields so the diff does not
    fail when there are missing required fields.
  * ReflectionOps::Merge(): lookup messages in the right factory, if it can.
  * Added Descriptor::WellKnownTypes enum and Descriptor::well_known_type()
    accessor as an easier way of determining if a message is a Well-Known Type.
  * Optimized RepeatedField::Add() when it is used in a loop.
  * Made proto move/swap more efficient.
  * De-virtualize the GetArena() method in MessageLite.
  * Improves performance of json_stream_parser.cc by factor 1000 (#7230)
  * bug: #7076 undefine Windows OUT and OPTIONAL macros (#7087)
  * Fixed a bug in FieldDescriptor::DebugString() that would erroneously print
    an "optional" label for a field in a oneof.
  * Fix bug in parsing bool extensions that assumed they are always 1 byte.
  * Fix off-by-one error in FieldOptions::ByteSize() when extensions are present.
  * Clarified the comments to show an example of the difference between
    Descriptor::extension and DescriptorPool::FindAllExtensions.
  * Add a compiler option 'code_size' to force optimize_for=code_size on all
    protos where this is possible.

  Java
  * [experimental] Added proto3 presence support.
  * Mark java enum _VALUE constants as @Deprecated if the enum field is deprecated
  * reduce <clinit> size for enums with allow_alias set to true.
  * Sort map fields alphabetically by the field's key when printing textproto.
  * Fixed a bug in map sorting that appeared in -rc1 and -rc2 (#7508).
  * TextFormat.merge() handles Any as top level type.
  * Throw a descriptive IllegalArgumentException when calling
    getValueDescriptor() on enum special value UNRECOGNIZED instead of
    ArrayIndexOutOfBoundsException.
  * Fixed an issue with JsonFormat.printer() where setting printingEnumsAsInts()
    would override the configuration passed into includingDefaultValueFields().
  * Implement overrides of indexOf() and contains() on primitive lists returned
    for repeated fields to avoid autoboxing the list contents.
  * Add overload to FieldMaskUtil.fromStringList that accepts a descriptor.
  * [bazel] Move Java runtime/toolchains into //java (#7190)

  Python
  * [experimental] Added proto3 presence support.
  * [experimental] fast import protobuf module, only works with cpp generated code linked in.
  * Truncate 'float' fields to 4 bytes of precision in setters for pure-Python
    implementation (C++ extension was already doing this).
  * Fixed a memory leak in C++ bindings.
  * Added a deprecation warning when code tries to create Descriptor objects
    directly.
  * Fix unintended comparison between bytes and string in descriptor.py.
  * Avoid printing excess digits for float fields in TextFormat.
  * Remove Python 2.5 syntax compatibility from the proto compiler generated _pb2.py module code.
  * Drop 3.3, 3.4 and use single version docker images for all python tests (#7396)

  JavaScript
  * Fix js message pivot selection (#6813)

  PHP
  * Persistent Descriptor Pool (#6899)
  * Implement lazy loading of php class for proto messages (#6911)
  * Correct @return in Any.unpack docblock (#7089)
  * Ignore unknown enum value when ignore_unknown specified (#7455)

  Ruby
  * [experimental] Implemented proto3 presence for Ruby. (#7406)
  * Stop building binary gems for ruby <2.5 (#7453)
  * Fix for wrappers with a zero value (#7195)
  * Fix for JSON serialization of 0/empty-valued wrapper types (#7198)
  * Call "Class#new" over rb_class_new_instance in decoding (#7352)
  * Build extensions for Ruby 2.7 (#7027)
  * assigning 'nil' to submessage should clear the field. (#7397)

  C#
  * [experimental] Add support for proto3 presence fields in C# (#7382)
  * Mark GetOption API as obsolete and expose the "GetOptions()" method on descriptors instead (#7491)
  * Remove Has/Clear members for C# message fields in proto2 (#7429)
  * Enforce recursion depth checking for unknown fields (#7132)
  * Fix conformance test failures for Google.Protobuf (#6910)
  * Cleanup various bits of Google.Protobuf (#6674)
  * Fix latest ArgumentException for C# extensions (#6938)
  * Remove unnecessary branch from ReadTag (#7289)

  Objective-C
  * [experimental] ObjC Proto3 optional support (#7421)
  * Block subclassing of generated classes (#7124)
  * Use references to Obj C classes instead of names in descriptors. (#7026)
  * Revisit how the WKTs are bundled with ObjC. (#7173)

  Other
  * Add a proto_lang_toolchain for javalite (#6882)
  * [bazel] Update gtest and deprecate //external:{gtest,gtest_main} (#7237)
  * Add application note for explicit presence tracking. (#7390)
  * Howto doc for implementing proto3 presence in a code generator. (#7407)


2020-02-14 version 3.11.4 (C++/Java/Python/PHP/Objective-C/C#/Ruby/JavaScript)
  
  C#
  * Fix latest ArgumentException for C# extensions (#7188)
  * Enforce recursion depth checking for unknown fields (#7210)
  
  Ruby
  * Fix wrappers with a zero value (#7195)
  * Fix JSON serialization of 0/empty-valued wrapper types (#7198)

2020-01-31 version 3.11.3 (C++/Java/Python/PHP/Objective-C/C#/Ruby/JavaScript)

  C++
  * Add OUT and OPTIONAL to windows portability files (#7087)

  PHP
  * Refactored ulong to zend_ulong for php7.4 compatibility (#7147)
  * Call register_class before getClass from desc to fix segfault (#7077)
  

2019-12-10 version 3.11.2 (C++/Java/Python/PHP/Objective-C/C#/Ruby/JavaScript)

  PHP
  * Make c extension portable for php 7.4 (#6968)
  

2019-12-02 version 3.11.1 (C++/Java/Python/PHP/Objective-C/C#/Ruby/JavaScript)

  PHP
  * Extern declare protobuf_globals (#6946)


2019-11-19 version 3.11.0 (C++/Java/Python/PHP/Objective-C/C#/Ruby/JavaScript)

  C++
  * Make serialization method naming consistent
  * Make proto runtime + generated code free of deprecation warnings
  * Moved ShutdownProtobufLibrary() to message_lite.h.  For backward compatibility a declaration is still available in stubs/common.h, but users should prefer message_lite.h
  * Removed non-namespace macro EXPECT_OK()
  * Removed mathlimits.h from stubs in favor of using std::numeric_limits from C++11
  * Fixed bug in parser when ending on a group tag
  * Add a helper function to UnknownFieldSet to deal with the changing return value of message::unknown_fields()
  * Fix incorrect use of string_view iterators
  * Support direct pickling of nested messages
  * Skip extension tag validation for MessageSet if unknown dependencies are allowed
  * Updated deprecation macros to annotate deprecated code (#6612)
  * Remove conversion warning in MapEntryFuncs::ByteSizeLong (#6766)
  * Revert "Make shared libraries be able to link to MSVC static runtime libraries, so that VC runtime is not required." (#6914)

  Java
  * Remove the usage of MethodHandle, so that Android users prior to API version 26 can use protobuf-java
  * Publish ProGuard config for javalite
  * Fix for StrictMode disk read violation in ExtensionRegistryLite
  * Include part of the ByteString's content in its toString().
  * Include unknown fields when merging proto3 messages in Java lite builders

  Python
  * Add float_precision option in json format printer
  * Optionally print bytes fields as messages in unknown fields, if possible
  * FieldPath: fix testing IsSet on root path ''
  * Experimental code gen (fast import protobuf module) which only work with cpp generated code linked in

  JavaScript
  * Remove guard for Symbol iterator for jspb.Map

  PHP
  * Avoid too much overhead in layout_init (#6716)
  * Lazily Create Singular Wrapper Message (#6833)
  * Implement lazy loading of php class for proto messages (#6911)

  Ruby
  * Ruby lazy wrappers optimization (#6797)

  C#
  * (RepeatedField): Capacity property to resize the internal array (#6530)
  * Experimental proto2 support is now officially available (#4642, #5183, #5350, #5936)
  * Getting started doc: https://github.com/protocolbuffers/protobuf/blob/master/docs/csharp/proto2.md
  * Add length checks to ExtensionCollection (#6759)
  * Optimize parsing of some primitive and wrapper types (#6843)
  * Use 3 parameter Encoding.GetString for default string values (#6828)
  * Change _Extensions property to normal body rather than expression (#6856)

  Objective C
  * Fixed unaligned reads for 32bit arm with newer Xcode versions (#6678)


2019-09-03 version 3.10.0 (C++/Java/Python/PHP/Objective-C/C#/Ruby/JavaScript)

  C++
  * Switch the proto parser to the faster MOMI parser.
  * Properly escape Struct keys in the proto3 JSON serializer.
  * Fix crash on uninitialized map entries.
  * Informed the compiler of has-bit invariant to produce better code
  * Unused imports of files defining descriptor extensions will now be reported
  * Add proto2::util::RemoveSubranges to remove multiple subranges in linear time.
  * Added BaseTextGenerator::GetCurrentIndentationSize()
  * Made implicit weak fields compatible with the Apple linker
  * Support 32 bit values for ProtoStreamObjectWriter to Struct.
  * Removed the internal-only header coded_stream_inl.h and the internal-only methods defined there.
  * Enforced no SWIG wrapping of descriptor_database.h (other headers already had this restriction).
  * Implementation of the equivalent of the MOMI parser for serialization. This removes one of the two serialization routines, by making the fast array serialization routine completely general. SerializeToCodedStream can now be implemented in terms of the much much faster array serialization. The array serialization regresses slightly, but when array serialization is not possible this wins big. 
  * Do not convert unknown field name to snake case to accurately report error.
  * Fix a UBSAN warnings. (#6333)
  * Add podspec for C++ (#6404)
  * protoc: fix source code info location for missing label (#6436)
  * C++ Add move constructor for Reflection's SetString (#6477)

  Java
  * Call loadDescriptor outside of synchronized block to remove one possible source of deadlock.
  * Have oneof enums implement a separate interface (other than EnumLite) for clarity.
  * Opensource Android Memory Accessors
  * Update TextFormat to make use of the new TypeRegistry.
  * Support getFieldBuilder and getRepeatedFieldBuilder in ExtendableBuilder
  * Update JsonFormat to make use of the new TypeRegistry.
  * Add proguard config generator for GmmBenchmarkSuiteLite.
  * Change ProtobufArrayList to use Object[] instead of ArrayList for 5-10% faster parsing
  * Implement ProtobufArrayList.add(E) for 20% (5%-40%) faster overall protolite2 parsing
  * Make a copy of JsonFormat.TypeRegistry at the protobuf top level package. This will eventually replace JsonFormat.TypeRegistry.
  * Fix javadoc warnings in generated files (#6231)
  * Java: Add Automatic-Module-Name entries to the Manifest (#6568)

  Python
  * Add descriptor methods in descriptor_pool are deprecated.
  * Uses explicit imports to prevent multithread test failures in py3.
  * Added __delitem__ for Python extension dict
  * Update six version to 1.12.0 and fix legacy_create_init issue (#6391)

  JavaScript
  * Remove deprecated boolean option to getResultBase64String().
  * Fix sint64 zig-zag encoding.
  * Simplify hash64 string conversion to avoid DIGIT array. Should reduce overhead if these functions aren't used, and be more efficient by avoiding linear array searches.
  * Change the parameter types of binaryReaderFn in ExtensionFieldBinaryInfo to (number, ?, ?).
  * Create dates.ts and time_of_days.ts to mirror Java versions. This is a near-identical conversion of c.g.type.util.{Dates,TimeOfDays} respectively.
  * Migrate moneys to TypeScript.
  
  PHP
  * Fix incorrect leap day for Timestamp (#6696)
  * Initialize well known type values (#6713)

  Ruby
  * Fix scope resolution for Google namespace (#5878)
  * Support hashes for struct initializers (#5716)
  * Optimized away the creation of empty string objects. (#6502)
  * Roll forward Ruby upb changes now that protobuf Ruby build is fixed (#5866)
  * Optimized layout_mark() for Ruby (#6521)
  * Optimization for layout_init() (#6547)
  * Fix for GC of Ruby map frames. (#6533)
  * Fixed leap year handling by reworking upb_mktime() -> upb_timegm(). (#6695)
  
  Objective C
  * Remove OSReadLittle* due to alignment requirements (#6678)
  * Don't use unions and instead use memcpy for the type swaps. (#6672)

  Other
  * Override CocoaPods module to lowercase (#6464)


2019-06-28 version 3.9.0 (C++/Java/Python/PHP/Objective-C/C#/Ruby/JavaScript)

  C++
  * Optimize and simplify implementation of RepeatedPtrFieldBase
  * Don't create unnecessary unknown field sets.
  * Remove branch from accessors to repeated field element array.
  * Added delimited parse and serialize util.
  * Reduce size by not emitting constants for fieldnumbers
  * Fix a bug when comparing finite and infinite field values with explicit tolerances.
  * TextFormat::Parser should use a custom Finder to look up extensions by number if one is provided.
  * Add MessageLite::Utf8DebugString() to make MessageLite more compatible with Message.
  * Fail fast for better performance in DescriptorPool::FindExtensionByNumber() if descriptor has no defined extensions.
  * Adding the file name to help debug colliding extensions
  * Added FieldDescriptor::PrintableNameForExtension() and DescriptorPool::FindExtensionByPrintableName().
    The latter will replace Reflection::FindKnownExtensionByName().
  * Replace NULL with nullptr
  * Created a new Add method in repeated field that allows adding a range of elements all at once.
  * Enabled enum name-to-value mapping functions for C++ lite
  * Avoid dynamic initialization in descriptor.proto generated code
  * Move stream functions to MessageLite from Message.
  * Move all zero_copy_stream functionality to io_lite.
  * Do not create array of matched fields for simple repeated fields
  * Enabling silent mode by default to reduce make compilation noise. (#6237)

  Java
  * Expose TextFormat.Printer and make it configurable. Deprecate the static methods.
  * Library for constructing google.protobuf.Struct and google.protobuf.Value
  * Make OneofDescriptor extend GenericDescriptor.
  * Expose streamingness of service methods from MethodDescriptor.
  * Fix a bug where TextFormat fails to parse Any filed with > 1 embedded message sub-fields.
  * Establish consistent JsonFormat behavior for nulls in oneofs, regardless of order.
  * Update GSON version to 3.8.5. (#6268)
  * Add `protobuf_java_lite` Bazel target. (#6177)

  Python
  * Change implementation of Name() for enums that allow aliases in proto2 in Python
    to be in line with claims in C++ implementation (to return first value).
  * Explicitly say what field cannot be set when the new value fails a type check.
  * Duplicate register in descriptor pool will raise errors
  * Add __slots__ to all well_known_types classes, custom attributes are not allowed anymore.
  * text_format only present 8 valid digits for float fields by default

  JavaScript
  * Add Oneof enum to the list of goog.provide

  PHP
  * Make php message class final to avoid mocking. (#6277)
  * Rename get/setXXXValue to get/setXXXWrapper. (#6295)

  Ruby
  * Remove to_hash methods. (#6166)


2019-04-29 version 3.8.0 (C++/Java/Python/PHP/Objective-C/C#/Ruby/JavaScript)

  C++
  * Use std::atomic<int32> in case of myriad2 platform
  * Always declare enums to be int-sized
  * Added DebugString() and ShortDebugString() methods on MessageLite
  * Specialized different parse loop control flows
  * Make hasbits potentially in register. The or's start forming an obstacle because it's a read modify store on the same mem address on each iteration.
  * Move to an internal MACRO for parser validity checks.
  * Improve map parsing performance.
  * Make MergePartialFromCodedStream non virtual. This allows direct calls, potential inlining and is also a code health improvement
  * Add an overall limit to parse_context to prevent reading past it. This allows to remove a annoying level of indirection.
  * Fix a mistake, we shouldn't verify map key/value strings for utf8 in opt mode for proto2.
  * Further improvements to cut binary size.
  * Prepare to make MergePartialFromCodedStream non-virtual.
  * A report on some interesting behavior change in python (caused by b/27494216) made me realize there is a check that needs to be done in case the parse ended on a end group tag.
  * Add a note of caution to the comments around skip in CodedOutputStream.
  * Simplify end check.
  * Add overload for ParseMessage for MessageLite/Message types. If the explicit type is not known inlining won't help de-virtualizing the virtual call.
  * Reduce linker input. It turns out that ParseMessage is not inlined, producing  template instantiations that are used only once and save nothing but cost more.
  * Improve the parser.
  * [c++17] Changed proto2::RepeatedPtrField iterators to no longer derive from the deprecated std::iterator class.
  * Change the default value of case_insensitive_enum_parsing to false for JsonStringToMessage.
  * Add a warning if a field name doesn't match the style guide.
  * Fix TextFormat not round-trip correctly when float value is max float.
  * Added locationed info for some errors at compiler
  * Python reserved keywords are now working with getattr()/setattr() for most descriptors.
  * Added AllowUnknownField() in text_format
  * Append '_' to C++ reserved keywords for message, enum, extension
  * Fix MSVC warning C4244 in protobuf's parse_context.h.
  * Updating Iterators to be compatible with C++17 in MSVC.
  * Use capability annotation in mutex.h
  * Fix "UndefinedBehaviorSanitizer: cfi-bad-type"
  * CriticalSectionLock class as a lightweight replacement for std::mutex on Windows platforms.
  * Removed vestigial wire_format_lite_inl.h

  C#
  * Added System.Memory dependency.

  Java
  * Make Java protoc code generator ignore optimize_for LITE_RUNTIME. Users should instead use the Java lite protoc plugin.
  * Change Extension getMessageDefaultInstance() to return Message instead of MessageLite.
  * Prevent malicious input streams from leaking buffers for ByteString or ByteBuffer parsing.
  * Release new Javalite runtime.
  * Show warning in case potential file name conflict.
  * Allow Java reserved keywords to be used in extensions.
  * Added setAllowUnknownFields() in text format
  * Add memoization to ExtensionRegistryLite.getEmptyRegistry()
  * Improve performance of CodedOutputStream.writeUInt32NoTag
  * Add an optimized mismatch-finding algorithm to UnsafeUtil.
  * When serializing uint32 varints, check that we have MAX_VARINT32_SIZE bytes left, not just MAX_VARINT_SIZE.
  * Minor optimization to RopeByteString.PieceIterator

  JavaScript
  * Simplify generated toObject code when the default value is used.

  Python
  * Changes implementation of Name() for enums that allow aliases in proto2 in Python to be in line with claims in C++ implementation (to return first value).
  * Added double_format option in text format printer.
  * Added iter and __contains__ to extension dict
  * Added allow_unknown_field option in python text format parser
  * Fixed Timestamp.ToDatetime() loses precision issue
  * Support unknown field in text format printer.
  * Float field will be convert to inf if bigger than struct.unpack('f', b'\xff\xff\x7f\x7f')[0] which is about 3.4028234664e+38,
  convert to -inf if smaller than -3.4028234664e+38
  * Allowed casting str->bytes in Message.__setstate__

  Ruby
  * Helper methods to get enum name for Ruby.


2019-01-24 version 3.7.0 (C++/Java/Python/PHP/Objective-C/C#/Ruby/JavaScript)

  C++
  * Introduced new MOMI (maybe-outside-memory-interval) parser.
  * Add an option to json_util to parse enum as case-insensitive. In the future, enum parsing in json_util will become case-sensitive.
  * Added conformance test for enum aliases
  * Added support for --cpp_out=speed:...
  * Added use of C++ override keyword where appropriate
  * Many other cleanups and fixes.

  Java
  * Fix illegal reflective access warning in JDK 9+
  * Add BOM

  Python
  * Added Python 3.7 compatibility.
  * Modified ParseFromString to return bytes parsed .
  * Introduce Proto C API.
  * FindFileContainingSymbol in descriptor pool is now able to find field and enum values.
  * reflection.MakeClass()  and  reflection.ParseMessage() are deprecated.
  * Added DescriptorPool.FindMethodByName() method in pure python (c extension already has it)
  * Flipped proto3 to preserve unknown fields by default.
  * Added support for memoryview in python3 proto message parsing.
  * Added MergeFrom for repeated scalar fields in c extension (pure python already has it)
  * Surrogates are now rejected at setters in python3.
  * Added public unknown field API.
  * RecursionLimit is also set to max if allow_oversize_protos is enabled.
  * Disallow duplicate scalars in proto3 text_format parse.
  * Fix some segment faults for c extension map field.

  PHP
  * Most issues for json encoding/decoding in the c extension have been fixed. There are still some edge cases not fixed. For more details, check conformance/failure_list_php_c.txt.
  * Supports php 7.3
  * Added helper methods to convert between enum values and names.
  * Allow setting/getting wrapper message fields using primitive values.
  * Various bug fixes.

  Ruby
  * Ruby 2.6 support.
  * Drops support for ruby < 2.3.
  * Most issues for json encoding/decoding in the c extension have been fixed. There are still some edge cases not fixed. For more details, check conformance/failure_list_ruby.txt.
  * Json parsing can specify an option to ignore unknown fields: msg.decode_json(data, {ignore_unknown_fields: true}).
  * Added support for proto2 syntax (partially).
  * Various bug fixes.

  Csharp
  * More support for FieldMask include merge, intersect and more.
  * Increasing the default recursion limit to 100.
  * Support loading FileDescriptors dynamically.
  * Provide access to comments from descriptors.
  * Added Any.Is method.
  * Compatible with C# 6
  * Added IComparable and comparison operators on Timestamp.

  Objective C
  * Add ability to introspect list of enum values (#4678)
  * Copy the value when setting message/data fields (#5215)
  * Support suppressing the objc package prefix checks on a list of files (#5309)
  * More complete keyword and NSObject method (via categories) checks for field names, can result in more fields being rename, but avoids the collisions at runtime (#5289)
  * Small fixes to TextFormat generation for extensions (#5362)
  * Provide more details/context in deprecation messages (#5412)
  * Array/Dictionary enumeration blocks NS_NOESCAPE annotation for Swift (#5421)
  * Properly annotate extensions for ARC when their names imply behaviors (#5427)
  * Enum alias name collision improvements (#5480)


2018-07-27 version 3.6.1 (C++/Java/Python/PHP/Objective-C/C#/Ruby/JavaScript)

  C++
  * Introduced workaround for Windows issue with std::atomic and std::once_flag
    initialization (#4777, #4773).

  PHP
  * Added compatibility with PHP 7.3 (#4898).

  Ruby
  * Fixed Ruby crash involving Any encoding (#4718).

2018-06-01 version 3.6.0 (C++/Java/Python/PHP/Objective-C/C#/Ruby/JavaScript)

  C++
  * Starting from this release, we now require C++11. For those we cannot yet
    upgrade to C++11, we will try to keep the 3.5.x branch updated with
    critical bug fixes only. If you have any concerns about this, please
    comment on issue #2780.
  * Moved to C++11 types like std::atomic and std::unique_ptr and away from our
    old custom-built equivalents.
  * Added support for repeated message fields in lite protos using implicit
    weak fields. This is an experimental feature that allows the linker to
    strip out more unused messages than previously was possible.
  * Fixed SourceCodeInfo for interpreted options and extension range options.
  * Fixed always_print_enums_as_ints option for JSON serialization.
  * Added support for ignoring unknown enum values when parsing JSON.
  * Create std::string in Arena memory.
  * Fixed ValidateDateTime to correctly check the day.
  * Fixed bug in ZeroCopyStreamByteSink.
  * Various other cleanups and fixes.

  Java
  * Dropped support for Java 6.
  * Added a UTF-8 decoder that uses Unsafe to directly decode a byte buffer.
  * Added deprecation annotations to generated code for deprecated oneof
    fields.
  * Fixed map field serialization in DynamicMessage.
  * Cleanup and documentation for Java Lite runtime.
  * Various other fixes and cleanups
  * Fixed unboxed arraylists to handle an edge case
  * Improved performance for copying between unboxed arraylists
  * Fixed lite protobuf to avoid Java compiler warnings
  * Improved test coverage for lite runtime
  * Performance improvements for lite runtime

  Python
  * Fixed bytes/string map key incompatibility between C++ and pure-Python
    implementations (issue #4029)
  * Added __init__.py files to compiler and util subpackages
  * Use /MT for all Windows versions
  * Fixed an issue affecting the Python-C++ implementation when used with
    Cython (issue #2896)
  * Various text format fixes
  * Various fixes to resolve behavior differences between the pure-Python and
    Python-C++ implementations

  PHP
  * Added php_metadata_namespace to control the file path of generated metadata
    file.
  * Changed generated classes of nested message/enum. E.g., Foo.Bar, which
    previously generates Foo_Bar, now generates Foo/Bar
  * Added array constructor. When creating a message, users can pass a php
    array whose content is field name to value pairs into constructor. The
    created message will be initialized according to the array. Note that
    message field should use a message value instead of a sub-array.
  * Various bug fixes.

  Objective-C
  * We removed some helper class methods from GPBDictionary to shrink the size
    of the library, the functionary is still there, but you may need to do some
    specific +alloc / -init… methods instead.
  * Minor improvements in the performance of object field getters/setters by
    avoiding some memory management overhead.
  * Fix a memory leak during the raising of some errors.
  * Make header importing completely order independent.
  * Small code improvements for things the undefined behaviors compiler option
    was flagging.

  Ruby
  * Added ruby_package file option to control the module of generated class.
  * Various bug fixes.

  Javascript
  * Allow setting string to int64 field.

  Csharp
  * Unknown fields are now parsed and then sent back on the wire. They can be
    discarded at parse time via a CodedInputStream option.
  * Movement towards working with .NET 3.5 and Unity
  * Expression trees are no longer used
  * AOT generics issues in Unity/il2cpp have a workaround (see this commit for
    details)
  * Floating point values are now compared bitwise (affects NaN value
    comparisons)
  * The default size limit when parsing is now 2GB rather than 64MB
  * MessageParser now supports parsing from a slice of a byte array
  * JSON list parsing now accepts null values where the underlying proto
    representation does

2017-12-20 version 3.5.1 (C++/Java/Python/PHP/Objective-C/C#/Ruby/JavaScript)
  Planned Future Changes
  * Make C++ implementation C++11 only: we plan to require C++11 to build
    protobuf code starting from 3.6.0 release. Please join this github issue:
    https://github.com/protocolbuffers/protobuf/issues/2780 to provide your feedback.

  protoc
  * Fixed a bug introduced in 3.5.0 and protoc in Windows now accepts non-ascii
    characters in paths again.

  C++
  * Removed several usages of C++11 features in the code base.
  * Fixed some compiler warnings.

  PHP
  * Fixed memory leak in C-extension implementation.
  * Added discardUnknokwnFields API.
  * Removed duplicated typedef in C-extension headers.
  * Avoided calling private php methods (timelib_update_ts).
  * Fixed Any.php to use fully-qualified name for DescriptorPool.

  Ruby
  * Added Google_Protobuf_discard_unknown for discarding unknown fields in
    messages.

  C#
  * Unknown fields are now preserved by default.
  * Floating point values are now bitwise compared, affecting message equality
    check and Contains() API in map and repeated fields.


2017-11-13 version 3.5.0 (C++/Java/Python/PHP/Objective-C/C#/Ruby/JavaScript)
  Planned Future Changes
  * Make C++ implementation C++11 only: we plan to require C++11 to build
    protobuf code starting from 3.6.0 release. Please join this github issue:
    https://github.com/protocolbuffers/protobuf/issues/2780 to provide your feedback.

  General
  * Unknown fields are now preserved in proto3 for most of the language
    implementations for proto3 by default. See the per-language section for
    details.
  * reserve keyword are now supported in enums

  C++
  * Proto3 messages are now preserving unknown fields by default. If you rely on
    unknowns fields being dropped. Please use DiscardUnknownFields() explicitly.
  * Deprecated the unsafe_arena_release_* and unsafe_arena_add_allocated_*
    methods for string fields.
  * Added move constructor and move assignment to RepeatedField,
    RepeatedPtrField and google::protobuf::Any.
  * Added perfect forwarding in Arena::CreateMessage
  * In-progress experimental support for implicit weak fields with lite protos.
    This feature allows the linker to strip out more unused messages and reduce
    binary size.
  * Various performance optimizations.

  Java
  * Proto3 messages are now preserving unknown fields by default. If you’d like
    to drop unknown fields, please use the DiscardUnknownFieldsParser API. For
    example:
      Parser<Foo> parser = DiscardUnknownFieldsParser.wrap(Foo.parser());
      Foo foo = parser.parseFrom(input);
  * Added a new CodedInputStream decoder for Iterable<ByteBuffer> with direct
    ByteBuffers.
  * TextFormat now prints unknown length-delimited fields as messages if
    possible.
  * FieldMaskUtil.merge() no longer creates unnecessary empty messages when a
    message field is unset in both source message and destination message.
  * Various performance optimizations.

  Python
  * Proto3 messages are now preserving unknown fields by default. Use
    message.DiscardUnknownFields() to drop unknown fields.
  * Add FieldDescriptor.file in generated code.
  * Add descriptor pool FindOneofByName in pure python.
  * Change unknown enum values into unknown field set .
  * Add more Python dict/list compatibility for Struct/ListValue.
  * Add utf-8 support for text_format.Merge()/Parse().
  * Support numeric unknown enum values for proto3 JSON format.
  * Add warning for Unexpected end-group tag in cpp extension.

  PHP
  * Proto3 messages are now preserving unknown fields.
  * Provide well known type messages in runtime.
  * Add prefix ‘PB’ to generated class of reserved names.
  * Fixed all conformance tests for encode/decode json in php runtime. C
    extension needs more work.

  Objective-C
  * Fixed some issues around copying of messages with unknown fields and then
    mutating the unknown fields in the copy.

  C#
  * Added unknown field support in JsonParser.
  * Fixed oneof message field merge.
  * Simplify parsing messages from array slices.

  Ruby
  * Unknown fields are now preserved by default.
  * Fixed several bugs for segment fault.

  Javascript
  * Decoder can handle both paced and unpacked data no matter how the proto is
    defined.
  * Decoder now accept long varint for 32 bit integers.


2017-08-14 version 3.4.0 (C++/Java/Python/PHP/Objective-C/C#/Ruby/JavaScript)
  Planned Future Changes
  * There are some changes that are not included in this release but are planned
    for the near future
      - Preserve unknown fields in proto3: We are going to bring unknown fields
        back into proto3. In this release, some languages start to support
        preserving unknown fields in proto3, controlled by flags/options. Some
        languages also introduce explicit APIs to drop unknown fields for
        migration. Please read the change log sections by languages for details.
        For general timeline and plan:

          https://docs.google.com/document/d/1KMRX-G91Aa-Y2FkEaHeeviLRRNblgIahbsk4wA14gRk/view

        For issues and discussions:

          https://github.com/protocolbuffers/protobuf/issues/272

      - Make C++ implementation C++11 only: we plan to require C++11 to build
        protobuf code starting from 3.5.0 or 3.6.0 release, after unknown fields
        semantic changes are finished. Please join this
        github issue:

          https://github.com/protocolbuffers/protobuf/issues/2780

        to provide your feedback.

  General
  * Extension ranges now accept options and are customizable.
  * "reserve" keyword now supports “max” in field number ranges,
    e.g.  reserve 1000 to max;

  C++
  * Proto3 messages are now able to preserve unknown fields. The default
    behavior is still to drop unknowns, which will be flipped in a future
    release. If you rely on unknowns fields being dropped. Please use
    Message::DiscardUnknownFields() explicitly.
  * Packable proto3 fields are now packed by default in serialization.
  * Following C++11 features are introduced when C++11 is available:
      - move-constructor and move-assignment are introduced to messages
      - Repeated fields constructor now takes std::initializer_list
      - rvalue setters are introduced for string fields
  * Experimental Table-Driven parsing and serialization available to test. To
    enable it, pass in table_driven_parsing table_driven_serialization protoc
    generator flags for C++

      $ protoc --cpp_out=table_driven_parsing,table_driven_serialization:./ \
        test.proto

  * lite generator parameter supported by the generator. Once set, all generated
    files, use lite runtime regardless of the optimizer_for setting in the
    .proto file.
  * Various optimizations to make C++ code more performant on PowerPC platform
  * Fixed maps data corruption when the maps are modified by both reflection API
    and generated API.
  * Deterministic serialization on maps reflection now uses stable sort.
  * file() accessors are introduced to various *Descriptor classes to make
    writing template function easier.
  * ByteSize() and SpaceUsed() are deprecated.Use ByteSizeLong() and
    SpaceUsedLong() instead
  * Consistent hash function is used for maps in DEBUG and NDEBUG build.
  * "using namespace std" is removed from stubs/common.h
  * Various performance optimizations and bug fixes

  Java
  * Introduced new parser API DiscardUnknownFieldsParser in preparation of
    proto3 unknown fields preservation change. Users who want to drop unknown
    fields should migrate to use this new parser API. For example:

      Parser<Foo> parser = DiscardUnknownFieldsParser.wrap(Foo.parser());
      Foo foo = parser.parseFrom(input);

  * Introduced new TextFormat API printUnicodeFieldValue() that prints field
    value without escaping unicode characters.
  * Added Durations.compare(Duration, Duration) and
    Timestamps.compare(Timestamp, Timestamp).
  * JsonFormat now accepts base64url encoded bytes fields.
  * Optimized CodedInputStream to do less copies when parsing large bytes
    fields.
  * Optimized TextFormat to allocate less memory when printing.

  Python
  * SerializeToString API is changed to SerializeToString(self, **kwargs),
    deterministic parameter is accepted for deterministic serialization.
  * Added sort_keys parameter in json format to make the output deterministic.
  * Added indent parameter in json format.
  * Added extension support in json format.
  * Added __repr__ support for repeated field in cpp implementation.
  * Added file in FieldDescriptor.
  * Added pretty-print filter to text format.
  * Services and method descriptors are always printed even if generic_service
    option is turned off.
  * Note: AppEngine 2.5 is deprecated on June 2017 that AppEngine 2.5 will
    never update protobuf runtime. Users who depend on AppEngine 2.5 should use
    old protoc.

  PHP
  * Support PHP generic services. Specify file option php_generic_service=true
    to enable generating service interface.
  * Message, repeated and map fields setters take value instead of reference.
  * Added map iterator in c extension.
  * Support json  encode/decode.
  * Added more type info in getter/setter phpdoc
  * Fixed the problem that c extension and php implementation cannot be used
    together.
  * Added file option php_namespace to use custom php namespace instead of
    package.
  * Added fluent setter.
  * Added descriptor API in runtime for custom encode/decode.
  * Various bug fixes.

  Objective-C
  * Fix for GPBExtensionRegistry copying and add tests.
  * Optimize GPBDictionary.m codegen to reduce size of overall library by 46K
    per architecture.
  * Fix some cases of reading of 64bit map values.
  * Properly error on a tag with field number zero.
  * Preserve unknown fields in proto3 syntax files.
  * Document the exceptions on some of the writing apis.

  C#
  * Implemented IReadOnlyDictionary<K,V> in MapField<K,V>
  * Added TryUnpack method for Any message in addition to Unpack.
  * Converted C# projects to MSBuild (csproj) format.

  Ruby
  * Several bug fixes.

  Javascript
  * Added support of field option js_type. Now one can specify the JS type of a
    64-bit integer field to be string in the generated code by adding option
    [jstype = JS_STRING] on the field.

2017-04-05 version 3.3.0 (C++/Java/Python/PHP/Objective-C/C#/Ruby/JavaScript)
  Planned Future Changes
  * There are some changes that are not included in this release but are
    planned for the near future:
      - Preserve unknown fields in proto3: please read this doc:

          https://docs.google.com/document/d/1KMRX-G91Aa-Y2FkEaHeeviLRRNblgIahbsk4wA14gRk/view

        for the timeline and follow up this github issue:

          https://github.com/protocolbuffers/protobuf/issues/272

        for discussion.
      - Make C++ implementation C++11 only: we plan to require C++11 to build
        protobuf code starting from 3.4.0 or 3.5.0 release. Please join this
        github issue:

          https://github.com/protocolbuffers/protobuf/issues/2780

        to provide your feedback.

  C++
  * Fixed map fields serialization of DynamicMessage to correctly serialize
    both key and value regardless of their presence.
  * Parser now rejects field number 0 correctly.
  * New API Message::SpaceUsedLong() that’s equivalent to
    Message::SpaceUsed() but returns the value in size_t.
  * JSON support
    - New flag always_print_enums_as_ints in JsonPrintOptions.
    - New flag preserve_proto_field_names in JsonPrintOptions. It will instruct
      the JSON printer to use the original field name declared in the .proto
      file instead of converting them to lowerCamelCase when printing JSON.
    - JsonPrintOptions.always_print_primtive_fields now works for oneof message
      fields.
    - Fixed a bug that doesn’t allow different fields to set the same json_name
      value.
    - Fixed a performance bug that causes excessive memory copy when printing
      large messages.
  * Various performance optimizations.

  Java
  * Map field setters eagerly validate inputs and throw NullPointerExceptions
    as appropriate.
  * Added ByteBuffer overloads to the generated parsing methods and the Parser
    interface.
  * proto3 enum's getNumber() method now throws on UNRECOGNIZED values.
  * Output of JsonFormat is now locale independent.

  Python
  * Added FindServiceByName() in the pure-Python DescriptorPool. This works only
    for descriptors added with DescriptorPool.Add(). Generated descriptor_pool
    does not support this yet.
  * Added a descriptor_pool parameter for parsing Any in text_format.Parse().
  * descriptor_pool.FindFileContainingSymbol() now is able to find nested
    extensions.
  * Extending empty [] to repeated field now sets parent message presence.

  PHP
  * Added file option php_class_prefix. The prefix will be prepended to all
    generated classes defined in the file.
  * When encoding, negative int32 values are sign-extended to int64.
  * Repeated/Map field setter accepts a regular PHP array. Type checking is
    done on the array elements.
  * encode/decode are renamed to serializeToString/mergeFromString.
  * Added mergeFrom, clear method on Message.
  * Fixed a bug that oneof accessor didn’t return the field name that is
    actually set.
  * C extension now works with php7.
  * This is the first GA release of PHP. We guarantee that old generated code
    can always work with new runtime and new generated code.

  Objective-C
  * Fixed help for GPBTimestamp for dates before the epoch that contain
    fractional seconds.
  * Added GPBMessageDropUnknownFieldsRecursively() to remove unknowns from a
    message and any sub messages.
  * Addressed a threading race in extension registration/lookup.
  * Increased the max message parsing depth to 100 to match the other languages.
  * Removed some use of dispatch_once in favor of atomic compare/set since it
    needs to be heap based.
  * Fixes for new Xcode 8.3 warnings.

  C#
  * Fixed MapField.Values.CopyTo, which would throw an exception unnecessarily
    if provided exactly the right size of array to copy to.
  * Fixed enum JSON formatting when multiple names mapped to the same numeric
    value.
  * Added JSON formatting option to format enums as integers.
  * Modified RepeatedField<T> to implement IReadOnlyList<T>.
  * Introduced the start of custom option handling; it's not as pleasant as it
    might be, but the information is at least present. We expect to extend code
    generation to improve this in the future.
  * Introduced ByteString.FromStream and ByteString.FromStreamAsync to
    efficiently create a ByteString from a stream.
  * Added whole-message deprecation, which decorates the class with [Obsolete].

  Ruby
  * Fixed Message#to_h for messages with map fields.
  * Fixed memcpy() in binary gems to work for old glibc, without breaking the
    build for non-glibc libc’s like musl.

  Javascript
  * Added compatibility tests for version 3.0.0.
  * Added conformance tests.
  * Fixed serialization of extensions: we need to emit a value even if it is
    falsy (like the number 0).
  * Use closurebuilder.py in favor of calcdeps.py for compiling JavaScript.

2017-01-23 version 3.2.0 (C++/Java/Python/PHP/Ruby/Objective-C/C#/JavaScript/Lite)
  General
  * Added protoc version number to protoc plugin protocol. It can be used by
    protoc plugin to detect which version of protoc is used with the plugin and
    mitigate known problems in certain version of protoc.

  C++
  * The default parsing byte size limit has been raised from 64MB to 2GB.
  * Added rvalue setters for non-arena string fields.
  * Enabled debug logging for Android.
  * Fixed a double-free problem when using Reflection::SetAllocatedMessage()
    with extension fields.
  * Fixed several deterministic serialization bugs:
    * MessageLite::SerializeAsString() now respects the global deterministic
      serialization flag.
    * Extension fields are serialized deterministically as well.  Fixed protocol
      compiler to correctly report importing-self as an error.
  * Fixed FileDescriptor::DebugString() to print custom options correctly.
  * Various performance/codesize optimizations and cleanups.

  Java
  * The default parsing byte size limit has been raised from 64MB to 2GB.
  * Added recursion limit when parsing JSON.
  * Fixed a bug that enumType.getDescriptor().getOptions() doesn't have custom
    options.
  * Fixed generated code to support field numbers up to 2^29-1.

  Python
  * You can now assign NumPy scalars/arrays (np.int32, np.int64) to protobuf
    fields, and assigning other numeric types has been optimized for
    performance.
  * Pure-Python: message types are now garbage-collectable.
  * Python/C++: a lot of internal cleanup/refactoring.

  PHP (Alpha)
  * For 64-bit integers type (int64/uint64/sfixed64/fixed64/sint64), use PHP
    integer on 64-bit environment and PHP string on 32-bit environment.
  * PHP generated code also conforms to PSR-4 now.
  * Fixed ZTS build for c extension.
  * Fixed c extension build on Mac.
  * Fixed c extension build on 32-bit linux.
  * Fixed the bug that message without namespace is not found in the descriptor
    pool. (#2240)
  * Fixed the bug that repeated field is not iterable in c extension.
  * Message names Empty will be converted to GPBEmpty in generated code.
  * Added phpdoc in generated files.
  * The released API is almost stable. Unless there is large problem, we won't
    change it. See
    https://developers.google.com/protocol-buffers/docs/reference/php-generated
    for more details.

  Objective-C
  * Added support for push/pop of the stream limit on CodedInputStream for
    anyone doing manual parsing.

  C#
  * No changes.

  Ruby
  * Message objects now support #respond_to? for field getters/setters.
  * You can now compare “message == non_message_object” and it will return false
    instead of throwing an exception.
  * JRuby: fixed #hashCode to properly reflect the values in the message.

  Javascript
  * Deserialization of repeated fields no longer has quadratic performance
    behavior.
  * UTF-8 encoding/decoding now properly supports high codepoints.
  * Added convenience methods for some well-known types: Any, Struct, and
    Timestamp. These make it easier to convert data between native JavaScript
    types and the well-known protobuf types.

2016-09-23 version 3.1.0 (C++/Java/Python/PHP/Ruby/Objective-C/C#/JavaScript/Lite)
  General
  * Proto3 support in PHP (alpha).
  * Various bug fixes.

  C++
  * Added MessageLite::ByteSizeLong() that’s equivalent to
    MessageLite::ByteSize() but returns the value in size_t. Useful to check
    whether a message is over the 2G size limit that protobuf can support.
  * Moved default_instances to global variables. This allows default_instance
    addresses to be known at compile time.
  * Adding missing generic gcc 64-bit atomicops.
  * Restore New*Callback into google::protobuf namespace since these are used
    by the service stubs code
  * JSON support.
    * Fixed some conformance issues.
  * Fixed a JSON serialization bug for bytes fields.

  Java
  * Fixed a bug in TextFormat that doesn’t accept empty repeated fields (i.e.,
    “field: [ ]”).
  * JSON support
    * Fixed JsonFormat to do correct snake_case-to-camelCase conversion for
      non-style-conforming field names.
    * Fixed JsonFormat to parse empty Any message correctly.
    * Added an option to JsonFormat.Parser to ignore unknown fields.
  * Experimental API
    * Added UnsafeByteOperations.unsafeWrap(byte[]) to wrap a byte array into
      ByteString without copy.

  Python
  * JSON support
    * Fixed some conformance issues.

  PHP (Alpha)
  * We have added the proto3 support for PHP via both a pure PHP package and a
    native c extension. The pure PHP package is intended to provide usability
    to wider range of PHP platforms, while the c extension is intended to
    provide higher performance. Both implementations provide the same runtime
    APIs and share the same generated code. Users don’t need to re-generate
    code for the same proto definition when they want to switch the
    implementation later. The pure PHP package is included in the php/src
    directory, and the c extension is included in the php/ext directory.

    Both implementations provide idiomatic PHP APIs:
    * All messages and enums are defined as PHP classes.
    * All message fields can only be accessed via getter/setter.
    * Both repeated field elements and map elements are stored in containers
      that act like a normal PHP array.

    Unlike several existing third-party PHP implementations for protobuf, our
    implementations are built on a "strongly-typed" philosophy: message fields
    and array/map containers will throw exceptions eagerly when values of the
    incorrect type (not including those that can be type converted, e.g.,
    double <-> integer <-> numeric string) are inserted.

    Currently, pure PHP runtime supports php5.5, 5.6 and 7 on linux. C
    extension runtime supports php5.5 and 5.6 on linux.

    See php/README.md for more details about installment. See
    https://developers.google.com/protocol-buffers/docs/phptutorial for more
    details about APIs.

  Objective-C
  * Helpers are now provided for working the Any well known type (see
    GPBWellKnownTypes.h for the api additions).
  * Some improvements in startup code (especially when extensions aren’t used).

  Javascript
  * Fixed missing import of jspb.Map
  * Fixed valueWriterFn variable name

  Ruby
  * Fixed hash computation for JRuby's RubyMessage
  * Make sure map parsing frames are GC-rooted.
  * Added API support for well-known types.

  C#
  * Removed check on dependency in the C# reflection API.

2016-09-06 version 3.0.2 (C++/Java/Python/Ruby/Objective-C/C#/JavaScript/Lite)
  General
  * Various bug fixes.

  Objective C
  * Fix for oneofs in proto3 syntax files where fields were set to the zero
    value.
  * Fix for embedded null character in strings.
  * CocoaDocs support

  Ruby
  * Fixed memory corruption bug in parsing that could occur under GC pressure.

  Javascript
  * jspb.Map is now properly exported to CommonJS modules.

  C#
  * Removed legacy_enum_values flag.


2016-07-27 version 3.0.0 (C++/Java/Python/Ruby/Objective-C/C#/JavaScript/Lite)
  General
  * This log only contains changes since the beta-4 release. Summarized change
    log since the last stable release (v2.6.1) can be found in the github
    release page.

  Compatibility Notice
  * v3.0.0 is the first API stable release of the v3.x series. We do not expect
    any future API breaking changes.
  * For C++, Java Lite and Objective-C, source level compatibility is
    guaranteed.  Upgrading from v3.0.0 to newer minor version releases will be
    source compatible. For example, if your code compiles against protobuf
    v3.0.0, it will continue to compile after you upgrade protobuf library to
    v3.1.0.
  * For other languages, both source level compatibility and binary level
    compatibility are guaranteed. For example, if you have a Java binary built
    against protobuf v3.0.0. After switching the protobuf runtime binary to
    v3.1.0, your built binary should continue to work.
  * Compatibility is only guaranteed for documented API and documented
    behaviors. If you are using undocumented API (e.g., use anything in the C++
    internal namespace), it can be broken by minor version releases in an
    undetermined manner.

  Ruby
  * When you assign a string field `a.string_field = "X"`, we now call
    #encode(UTF-8) on the string and freeze the copy. This saves you from
    needing to ensure the string is already encoded as UTF-8. It also prevents
    you from mutating the string after it has been assigned (this is how we
    ensure it stays valid UTF-8).
  * The generated file for `foo.proto` is now `foo_pb.rb` instead of just
    `foo.rb`. This makes it easier to see which imports/requires are from
    protobuf generated code, and also prevents conflicts with any `foo.rb` file
    you might have written directly in Ruby. It is a backward-incompatible
    change: you will need to update all of your `require` statements.
  * For package names like `foo_bar`, we now translate this to the Ruby module
    `FooBar`. This is more idiomatic Ruby than what we used to do (`Foo_bar`).

  JavaScript
  * Scalar fields like numbers and boolean now return defaults instead of
    `undefined` or `null` when they are unset. You can test for presence
    explicitly by calling `hasFoo()`, which we now generate for scalar fields.

  Java Lite
  * Java Lite is now implemented as a separate plugin, maintained in the
    `javalite` branch. Both lite runtime and protoc artifacts will be available
    in Maven.

  C#
  * Target platforms now .NET 4.5, selected portable subsets and .NET Core.
  * legacy_enum_values option is no longer supported.

2016-07-15 version 3.0.0-beta-4 (C++/Java/Python/Ruby/Objective-C/C#/JavaScript)
  General
  * Added a deterministic serialization API for C++. The deterministic
    serialization guarantees that given a binary, equal messages will be
    serialized to the same bytes. This allows applications like MapReduce to
    group equal messages based on the serialized bytes. The deterministic
    serialization is, however, NOT canonical across languages; it is also
    unstable across different builds with schema changes due to unknown fields.
    Users who need canonical serialization, e.g. persistent storage in a
    canonical form, fingerprinting, etc, should define their own
    canonicalization specification and implement the serializer using reflection
    APIs rather than relying on this API.
  * Added OneofOptions. You can now define custom options for oneof groups.
      import "google/protobuf/descriptor.proto";
      extend google.protobuf.OneofOptions {
        optional int32 my_oneof_extension = 12345;
      }
      message Foo {
        oneof oneof_group {
          (my_oneof_extension) = 54321;
          ...
        }
      }

  C++ (beta)
  * Introduced a deterministic serialization API in
    CodedOutputStream::SetSerializationDeterministic(bool). See the notes about
    deterministic serialization in the General section.
  * Added google::protobuf::Map::swap() to swap two map fields.
  * Fixed a memory leak when calling Reflection::ReleaseMessage() on a message
    allocated on arena.
  * Improved error reporting when parsing text format protos.
  * JSON
      - Added a new parser option to ignore unknown fields when parsing JSON.
      - Added convenient methods for message to/from JSON conversion.
  * Various performance optimizations.

  Java (beta)
  * File option "java_generate_equals_and_hash" is now deprecated. equals() and
    hashCode() methods are generated by default.
  * Added a new JSON printer option "omittingInsignificantWhitespace" to produce
    a more compact JSON output. The printer will pretty-print by default.
  * Updated Java runtime to be compatible with 2.5.0/2.6.1 generated protos.

  Python (beta)
  * Added support to pretty print Any messages in text format.
  * Added a flag to ignore unknown fields when parsing JSON.
  * Bugfix: "@type" field of a JSON Any message is now correctly put before
    other fields.

  Objective-C (beta)
  * Updated the code to support compiling with more compiler warnings
    enabled. (Issue 1616)
  * Exposing more detailed errors for parsing failures. (PR 1623)
  * Small (breaking) change to the naming of some methods on the support classes
    for map<>. There were collisions with the system provided KVO support, so
    the names were changed to avoid those issues.  (PR 1699)
  * Fixed for proper Swift bridging of error handling during parsing. (PR 1712)
  * Complete support for generating sources that will go into a Framework and
    depend on generated sources from other Frameworks. (Issue 1457)

  C# (beta)
  * RepeatedField optimizations.
  * Support for .NET Core.
  * Minor bug fixes.
  * Ability to format a single value in JsonFormatter (advanced usage only).
  * Modifications to attributes applied to generated code.

  Javascript (alpha)
  * Maps now have a real map API instead of being treated as repeated fields.
  * Well-known types are now provided in the google-protobuf package, and the
    code generator knows to require() them from that package.
  * Bugfix: non-canonical varints are correctly decoded.

  Ruby (alpha)
  * Accessors for oneof fields now return default values instead of nil.

  Java Lite
  * Java lite support is removed from protocol compiler. It will be supported
    as a protocol compiler plugin in a separate code branch.

2016-05-16 version 3.0.0-beta-3 (C++/Java/Python/Ruby/Nano/Objective-C/C#/JavaScript)
  General
  * Supported Proto3 lite-runtime in C++/Java for mobile platforms.
  * Any type now supports APIs to specify prefixes other than
    type.googleapis.com
  * Removed javanano_use_deprecated_package option; Nano will always has its own
    ".nano" package.

  C++ (Beta)
  * Improved hash maps.
      - Improved hash maps comments. In particular, please note that equal hash
        maps will not necessarily have the same iteration order and
        serialization.
      - Added a new hash maps implementation that will become the default in a
        later release.
  * Arenas
      - Several inlined methods in Arena were moved to out-of-line to improve
        build performance and code size.
      - Added SpaceAllocatedAndUsed() to report both space used and allocated
      - Added convenient class UnsafeArenaAllocatedRepeatedPtrFieldBackInserter
  * Any
      - Allow custom type URL prefixes in Any packing.
      - TextFormat now expand the Any type rather than printing bytes.
  * Performance optimizations and various bug fixes.

  Java (Beta)
  * Introduced an ExperimentalApi annotation. Annotated APIs are experimental
    and are subject to change in a backward incompatible way in future releases.
  * Introduced zero-copy serialization as an ExperimentalApi
      - Introduction of the `ByteOutput` interface. This is similar to
        `OutputStream` but provides semantics for lazy writing (i.e. no
        immediate copy required) of fields that are considered to be immutable.
      - `ByteString` now supports writing to a `ByteOutput`, which will directly
        expose the internals of the `ByteString` (i.e. `byte[]` or `ByteBuffer`)
        to the `ByteOutput` without copying.
      - `CodedOutputStream` now supports writing to a `ByteOutput`. `ByteString`
        instances that are too large to fit in the internal buffer will be
        (lazily) written to the `ByteOutput` directly.
      - This allows applications using large `ByteString` fields to avoid
        duplication of these fields entirely. Such an application can supply a
        `ByteOutput` that chains together the chunks received from
        `CodedOutputStream` before forwarding them onto the IO system.
  * Other related changes to `CodedOutputStream`
      - Additional use of `sun.misc.Unsafe` where possible to perform fast
        access to `byte[]` and `ByteBuffer` values and avoiding unnecessary
        range checking.
      - `ByteBuffer`-backed `CodedOutputStream` now writes directly to the
        `ByteBuffer` rather than to an intermediate array.
  * Improved lite-runtime.
      - Lite protos now implement deep equals/hashCode/toString
      - Significantly improved the performance of Builder#mergeFrom() and
        Builder#mergeDelimitedFrom()
  * Various bug fixes and small feature enhancement.
      - Fixed stack overflow when in hashCode() for infinite recursive oneofs.
      - Fixed the lazy field parsing in lite to merge rather than overwrite.
      - TextFormat now supports reporting line/column numbers on errors.
      - Updated to add appropriate @Override for better compiler errors.

  Python (Beta)
  * Added JSON format for Any, Struct, Value and ListValue
  * [ ] is now accepted for both repeated scalar fields and repeated message
    fields in text format parser.
  * Numerical field name is now supported in text format.
  * Added DiscardUnknownFields API for python protobuf message.

  Objective-C (Beta)
  * Proto comments now come over as HeaderDoc comments in the generated sources
    so Xcode can pick them up and display them.
  * The library headers have been updated to use HeaderDoc comments so Xcode can
    pick them up and display them.
  * The per message and per field overhead in both generated code and runtime
    object sizes was reduced.
  * Generated code now include deprecated annotations when the proto file
    included them.

  C# (Beta)
  In general: some changes are breaking, which require regenerating messages.
  Most user-written code will not be impacted *except* for the renaming of enum
  values.

  * Allow custom type URL prefixes in `Any` packing, and ignore them when
    unpacking
  * `protoc` is now in a separate NuGet package (Google.Protobuf.Tools)
  * New option: `internal_access` to generate internal classes
  * Enum values are now PascalCased, and if there's a prefix which matches the
    name of the enum, that is removed (so an enum `COLOR` with a value
    `COLOR_BLUE` would generate a value of just `Blue`). An option
    (`legacy_enum_values`) is temporarily available to disable this, but the
    option will be removed for GA.
  * `json_name` option is now honored
  * If group tags are encountered when parsing, they are validated more
    thoroughly (although we don't support actual groups)
  * NuGet dependencies are better specified
  * Breaking: `Preconditions` is renamed to `ProtoPreconditions`
  * Breaking: `GeneratedCodeInfo` is renamed to `GeneratedClrTypeInfo`
  * `JsonFormatter` now allows writing to a `TextWriter`
  * New interface, `ICustomDiagnosticMessage` to allow more compact
    representations from `ToString`
  * `CodedInputStream` and `CodedOutputStream` now implement `IDisposable`,
    which simply disposes of the streams they were constructed with
  * Map fields no longer support null values (in line with other languages)
  * Improvements in JSON formatting and parsing

  Javascript (Alpha)
  * Better support for "bytes" fields: bytes fields can be read as either a
    base64 string or UInt8Array (in environments where TypedArray is supported).
  * New support for CommonJS imports.  This should make it easier to use the
    JavaScript support in Node.js and tools like WebPack.  See js/README.md for
    more information.
  * Some significant internal refactoring to simplify and modularize the code.

  Ruby (Alpha)
  * JSON serialization now properly uses camelCased names, with a runtime option
    that will preserve original names from .proto files instead.
  * Well-known types are now included in the distribution.
  * Release now includes binary gems for Windows, Mac, and Linux instead of just
    source gems.
  * Bugfix for serializing oneofs.

  C++/Java Lite (Alpha)
    A new "lite" generator parameter was introduced in the protoc for C++ and
    Java for Proto3 syntax messages. Example usage:

     ./protoc --cpp_out=lite:$OUTPUT_PATH foo.proto

    The protoc will treat the current input and all the transitive dependencies
    as LITE. The same generator parameter must be used to generate the
    dependencies.

    In Proto3 syntax files, "optimized_for=LITE_RUNTIME" is no longer supported.


2015-12-30 version 3.0.0-beta-2 (C++/Java/Python/Ruby/Nano/Objective-C/C#/JavaScript)
  General
  * Introduced a new language implementation: JavaScript.
  * Added a new field option "json_name". By default proto field names are
    converted to "lowerCamelCase" in proto3 JSON format. This option can be
    used to override this behavior and specify a different JSON name for the
    field.
  * Added conformance tests to ensure implementations are following proto3 JSON
    specification.

  C++ (Beta)
  * Various bug fixes and improvements to the JSON support utility:
      - Duplicate map keys in JSON are now rejected (i.e., translation will
        fail).
      - Fixed wire-format for google.protobuf.Value/ListValue.
      - Fixed precision loss when converting google.protobuf.Timestamp.
      - Fixed a bug when parsing invalid UTF-8 code points.
      - Fixed a memory leak.
      - Reduced call stack usage.

  Java (Beta)
  * Cleaned up some unused methods on CodedOutputStream.
  * Presized lists for packed fields during parsing in the lite runtime to
    reduce allocations and improve performance.
  * Improved the performance of unknown fields in the lite runtime.
  * Introduced UnsafeByteStrings to support zero-copy ByteString creation.
  * Various bug fixes and improvements to the JSON support utility:
      - Fixed a thread-safety bug.
      - Added a new option “preservingProtoFieldNames” to JsonFormat.
      - Added a new option “includingDefaultValueFields” to JsonFormat.
      - Updated the JSON utility to comply with proto3 JSON specification.

  Python (Beta)
  * Added proto3 JSON format utility. It includes support for all field types
    and a few well-known types except for Any and Struct.
  * Added runtime support for Any, Timestamp, Duration and FieldMask.
  * [ ] is now accepted for repeated scalar fields in text format parser.
  * Map fields now have proper O(1) performance for lookup/insert/delete
    when using the Python/C++ implementation. They were previously using O(n)
    search-based algorithms because the C++ reflection interface didn't
    support true map operations.

  Objective-C (Beta)
  * Various bug-fixes and code tweaks to pass more strict compiler warnings.
  * Now has conformance test coverage and is passing all tests.

  C# (Beta)
  * Various bug-fixes.
  * Code generation: Files generated in directories based on namespace.
  * Code generation: Include comments from .proto files in XML doc
    comments (naively)
  * Code generation: Change organization/naming of "reflection class" (access
    to file descriptor)
  * Code generation and library: Add Parser property to MessageDescriptor,
    and introduce a non-generic parser type.
  * Library: Added TypeRegistry to support JSON parsing/formatting of Any.
  * Library: Added Any.Pack/Unpack support.
  * Library: Implemented JSON parsing.

  Javascript (Alpha)
  * Added proto3 support for JavaScript. The runtime is written in pure
    JavaScript and works in browsers and in Node.js. To generate JavaScript
    code for your proto, invoke protoc with "--js_out". See js/README.md
    for more build instructions.

2015-08-26 version 3.0.0-beta-1 (C++/Java/Python/Ruby/Nano/Objective-C/C#)
  About Beta
  * This is the first beta release of protobuf v3.0.0. Not all languages
    have reached beta stage. Languages not marked as beta are still in
    alpha (i.e., be prepared for API breaking changes).

  General
  * Proto3 JSON is supported in several languages (fully supported in C++
    and Java, partially supported in Ruby/C#). The JSON spec is defined in
    the proto3 language guide:

      https://developers.google.com/protocol-buffers/docs/proto3#json

    We will publish a more detailed spec to define the exact behavior of
    proto3-conformant JSON serializers and parsers. Until then, do not rely
    on specific behaviors of the implementation if it’s not documented in
    the above spec. More specifically, the behavior is not yet finalized for
    the following:
      - Parsing invalid JSON input (e.g., input with trailing commas).
      - Non-camelCase names in JSON input.
      - The same field appears multiple times in JSON input.
      - JSON arrays contain “null” values.
      - The message has unknown fields.

  * Proto3 now enforces strict UTF-8 checking. Parsing will fail if a string
    field contains non UTF-8 data.

  C++ (Beta)
  * Introduced new utility functions/classes in the google/protobuf/util
    directory:
      - MessageDifferencer: compare two proto messages and report their
                            differences.
      - JsonUtil: support converting protobuf binary format to/from JSON.
      - TimeUtil: utility functions to work with well-known types Timestamp
                  and Duration.
      - FieldMaskUtil: utility functions to work with FieldMask.

  * Performance optimization of arena construction and destruction.
  * Bug fixes for arena and maps support.
  * Changed to use cmake for Windows Visual Studio builds.
  * Added Bazel support.

  Java (Beta)
  * Introduced a new util package that will be distributed as a separate
    artifact in maven. It contains:
      - JsonFormat: convert proto messages to/from JSON.
      - TimeUtil: utility functions to work with Timestamp and Duration.
      - FieldMaskUtil: utility functions to work with FieldMask.

  * The static PARSER in each generated message is deprecated, and it will
    be removed in a future release. A static parser() getter is generated
    for each message type instead.
  * Performance optimizations for String fields serialization.
  * Performance optimizations for Lite runtime on Android:
      - Reduced allocations
      - Reduced method overhead after ProGuarding
      - Reduced code size after ProGuarding

  Python (Alpha)
  * Removed legacy Python 2.5 support.
  * Moved to a single Python 2.x/3.x-compatible codebase, instead of using 2to3.
  * Fixed build/tests on Python 2.6, 2.7, 3.3, and 3.4.
      - Pure-Python works on all four.
      - Python/C++ implementation works on all but 3.4, due to changes in the
        Python/C++ API in 3.4.
  * Some preliminary work has been done to allow for multiple DescriptorPools
    with Python/C++.

  Ruby (Alpha)
  * Many bugfixes:
      - fixed parsing/serialization of bytes, sint, sfixed types
      - other parser bugfixes
      - fixed memory leak affecting Ruby 2.2

  JavaNano (Alpha)
  * JavaNano generated code now will be put in a nano package by default to
    avoid conflicts with Java generated code.

  Objective-C (Alpha)
  * Added non-null markup to ObjC library. Requires SDK 8.4+ to build.
  * Many bugfixes:
      - Removed the class/enum filter.
      - Renamed some internal types to avoid conflicts with the well-known types
        protos.
      - Added missing support for parsing repeated primitive fields in packed or
        unpacked forms.
      - Added *Count for repeated and map<> fields to avoid auto-create when
        checking for them being set.

  C# (Alpha)
  * Namespace changed to Google.Protobuf (and NuGet package will be named
    correspondingly).
  * Target platforms now .NET 4.5 and selected portable subsets only.
  * Removed lite runtime.
  * Reimplementation to use mutable message types.
  * Null references used to represent "no value" for message type fields.
  * Proto3 semantics supported; proto2 files are prohibited for C# codegen.
    Most proto3 features supported:
      - JSON formatting (a.k.a. serialization to JSON), including well-known
        types (except for Any).
      - Wrapper types mapped to nullable value types (or string/ByteString
        allowing nullability). JSON parsing is not supported yet.
      - maps
      - oneof
      - enum unknown value preservation

2015-05-25 version 3.0.0-alpha-3 (Objective-C/C#):
  General
  * Introduced two new language implementations (Objective-C, C#) to proto3.
  * Explicit "optional" keyword are disallowed in proto3 syntax, as fields are
    optional by default.
  * Group fields are no longer supported in proto3 syntax.
  * Changed repeated primitive fields to use packed serialization by default in
    proto3 (implemented for C++, Java, Python in this release).  The user can
    still disable packed serialization by setting packed to false for now.
  * Added well-known type protos (any.proto, empty.proto, timestamp.proto,
    duration.proto, etc.). Users can import and use these protos just like
    regular proto files. Additional runtime support will be added for them in
    future releases (in the form of utility helper functions, or having them
    replaced by language specific types in generated code).
  * Added a "reserved" keyword in both proto2 and proto3 syntax. User can use
    this keyword to declare reserved field numbers and names to prevent them
    from being reused by other fields in the same message.

    To reserve field numbers, add a reserved declaration in your message:

      message TestMessage {
        reserved 2, 15, 9 to 11, 3;
      }

    This reserves field numbers 2, 3, 9, 10, 11 and 15. If a user uses any of
    these as field numbers, the protocol buffer compiler will report an error.

    Field names can also be reserved:

      message TestMessage {
        reserved "foo", "bar";
      }

  * Various bug fixes since 3.0.0-alpha-2

  Objective-C
    Objective-C includes a code generator and a native objective-c runtime
    library.  By adding “--objc_out” to protoc, the code generator will generate
    a header(*.pbobjc.h) and an implementation file(*.pbobjc.m) for each proto
    file.

    In this first release, the generated interface provides: enums, messages,
    field support(single, repeated, map, oneof), proto2 and proto3 syntax
    support, parsing and serialization. It’s  compatible with ARC and non-ARC
    usage. Besides, user can also access it via the swift bridging header.

    See objectivec/README.md for details.

  C#
    * C# protobufs are based on project
      https://github.com/jskeet/protobuf-csharp-port. The original project was
      frozen and all the new development will happen here.
    * Codegen plugin for C# was completely rewritten to C++ and is now an
      integral part of protoc.
    * Some refactorings and cleanup has been applied to the C# runtime library.
    * Only proto2 is supported in C# at the moment, proto3 support is in
      progress and will likely bring significant breaking changes to the API.

    See csharp/README.md for details.

  C++
    * Added runtime support for Any type. To use Any in your proto file, first
      import the definition of Any:

        // foo.proto
        import "google/protobuf/any.proto";
        message Foo {
          google.protobuf.Any any_field = 1;
        }
        message Bar {
          int32 value = 1;
        }

      Then in C++ you can access the Any field using PackFrom()/UnpackTo()
      methods:

        Foo foo;
        Bar bar = ...;
        foo.mutable_any_field()->PackFrom(bar);
        ...
        if (foo.any_field().IsType<Bar>()) {
          foo.any_field().UnpackTo(&bar);
          ...
        }
    * In text format, entries of a map field will be sorted by key.

  Java
    * Continued optimizations on the lite runtime to improve performance for
      Android.

  Python
    * Added map support.
      - maps now have a dict-like interface (msg.map_field[key] = value)
      - existing code that modifies maps via the repeated field interface
        will need to be updated.

  Ruby
    * Improvements to RepeatedField's emulation of the Ruby Array API.
    * Various speedups and internal cleanups.

2015-02-26 version 3.0.0-alpha-2 (Python/Ruby/JavaNano):
  General
  * Introduced three new language implementations (Ruby, JavaNano, and
    Python) to proto3.
  * Various bug fixes since 3.0.0-alpha-1

  Python:
    Python has received several updates, most notably support for proto3
    semantics in any .proto file that declares syntax="proto3".
    Messages declared in proto3 files no longer represent field presence
    for scalar fields (number, enums, booleans, or strings).  You can
    no longer call HasField() for such fields, and they are serialized
    based on whether they have a non-zero/empty/false value.

    One other notable change is in the C++-accelerated implementation.
    Descriptor objects (which describe the protobuf schema and allow
    reflection over it) are no longer duplicated between the Python
    and C++ layers.  The Python descriptors are now simple wrappers
    around the C++ descriptors.  This change should significantly
    reduce the memory usage of programs that use a lot of message
    types.

  Ruby:
    We have added proto3 support for Ruby via a native C extension.

    The Ruby extension itself is included in the ruby/ directory, and details on
    building and installing the extension are in ruby/README.md. The extension
    will also be published as a Ruby gem. Code generator support is included as
    part of `protoc` with the `--ruby_out` flag.

    The Ruby extension implements a user-friendly DSL to define message types
    (also generated by the code generator from `.proto` files).  Once a message
    type is defined, the user may create instances of the message that behave in
    ways idiomatic to Ruby. For example:

    - Message fields are present as ordinary Ruby properties (getter method
      `foo` and setter method `foo=`).
    - Repeated field elements are stored in a container that acts like a native
      Ruby array, and map elements are stored in a container that acts like a
      native Ruby hashmap.
    - The usual well-known methods, such as `#to_s`, `#dup`, and the like, are
      present.

    Unlike several existing third-party Ruby extensions for protobuf, this
    extension is built on a "strongly-typed" philosophy: message fields and
    array/map containers will throw exceptions eagerly when values of the
    incorrect type are inserted.

    See ruby/README.md for details.

  JavaNano:
    JavaNano is a special code generator and runtime library designed especially
    for resource-restricted systems, like Android. It is very resource-friendly
    in both the amount of code and the runtime overhead. Here is an an overview
    of JavaNano features compared with the official Java protobuf:

    - No descriptors or message builders.
    - All messages are mutable; fields are public Java fields.
    - For optional fields only, encapsulation behind setter/getter/hazzer/
      clearer functions is opt-in, which provide proper 'has' state support.
    - For proto2, if not opted in, has state (field presence) is not available.
      Serialization outputs all fields not equal to their defaults.
      The behavior is consistent with proto3 semantics.
    - Required fields (proto2 only) are always serialized.
    - Enum constants are integers; protection against invalid values only
      when parsing from the wire.
    - Enum constants can be generated into container interfaces bearing
      the enum's name (so the referencing code is in Java style).
    - CodedInputByteBufferNano can only take byte[] (not InputStream).
    - Similarly CodedOutputByteBufferNano can only write to byte[].
    - Repeated fields are in arrays, not ArrayList or Vector. Null array
      elements are allowed and silently ignored.
    - Full support for serializing/deserializing repeated packed fields.
    - Support  extensions (in proto2).
    - Unset messages/groups are null, not an immutable empty default
      instance.
    - toByteArray(...) and mergeFrom(...) are now static functions of
      MessageNano.
    - The 'bytes' type translates to the Java type byte[].

    See javanano/README.txt for details.

2014-12-01 version 3.0.0-alpha-1 (C++/Java):

  General
  * Introduced Protocol Buffers language version 3 (aka proto3).

    When protobuf was initially opensourced it implemented Protocol Buffers
    language version 2 (aka proto2), which is why the version number
    started from v2.0.0. From v3.0.0, a new language version (proto3) is
    introduced while the old version (proto2) will continue to be supported.

    The main intent of introducing proto3 is to clean up protobuf before
    pushing the language as the foundation of Google's new API platform.
    In proto3, the language is simplified, both for ease of use and  to
    make it available in a wider range of programming languages. At the
    same time a few features are added to better support common idioms
    found in APIs.

    The following are the main new features in language version 3:

      1. Removal of field presence logic for primitive value fields, removal
         of required fields, and removal of default values. This makes proto3
         significantly easier to implement with open struct representations,
         as in languages like Android Java, Objective C, or Go.
      2. Removal of unknown fields.
      3. Removal of extensions, which are instead replaced by a new standard
         type called Any.
      4. Fix semantics for unknown enum values.
      5. Addition of maps.
      6. Addition of a small set of standard types for representation of time,
         dynamic data, etc.
      7. A well-defined encoding in JSON as an alternative to binary proto
         encoding.

    This release (v3.0.0-alpha-1) includes partial proto3 support for C++ and
    Java. Items 6 (well-known types) and 7 (JSON format) in the above feature
    list are not implemented.

    A new notion "syntax" is introduced to specify whether a .proto file
    uses proto2 or proto3:

      // foo.proto
      syntax = "proto3";
      message Bar {...}

    If omitted, the protocol compiler will generate a warning and "proto2" will
    be used as the default. This warning will be turned into an error in a
    future release.

    We recommend that new Protocol Buffers users use proto3. However, we do not
    generally recommend that existing users migrate from proto2 from proto3 due
    to API incompatibility, and we will continue to support proto2 for a long
    time.

  * Added support for map fields (implemented in C++/Java for both proto2 and
    proto3).

    Map fields can be declared using the following syntax:

      message Foo {
        map<string, string> values = 1;
      }

    Data of a map field will be stored in memory as an unordered map and it
    can be accessed through generated accessors.

  C++
  * Added arena allocation support (for both proto2 and proto3).

    Profiling shows memory allocation and deallocation constitutes a significant
    fraction of CPU-time spent in protobuf code and arena allocation is a
    technique introduced to reduce this cost. With arena allocation, new
    objects will be allocated from a large piece of preallocated memory and
    deallocation of these objects is almost free. Early adoption shows 20% to
    50% improvement in some Google binaries.

    To enable arena support, add the following option to your .proto file:

      option cc_enable_arenas = true;

    Protocol compiler will generate additional code to make the generated
    message classes work with arenas. This does not change the existing API
    of protobuf messages and does not affect wire format. Your existing code
    should continue to work after adding this option. In the future we will
    make this option enabled by default.

    To actually take advantage of arena allocation, you need to use the arena
    APIs when creating messages. A quick example of using the arena API:

      {
        google::protobuf::Arena arena;
        // Allocate a protobuf message in the arena.
        MyMessage* message = Arena::CreateMessage<MyMessage>(&arena);
        // All submessages will be allocated in the same arena.
        if (!message->ParseFromString(data)) {
          // Deal with malformed input data.
        }
        // Must not delete the message here. It will be deleted automatically
        // when the arena is destroyed.
      }

    Currently arena does not work with map fields. Enabling arena in a .proto
    file containing map fields will result in compile errors in the generated
    code. This will be addressed in a future release.

2014-10-20 version 2.6.1:

  C++
  * Added atomicops support for Solaris.
  * Released memory allocated by InitializeDefaultRepeatedFields() and
    GetEmptyString(). Some memory sanitizers reported them as memory leaks.

  Java
  * Updated DynamicMessage.setField() to handle repeated enum values
    correctly.
  * Fixed a bug that caused NullPointerException to be thrown when
    converting manually constructed FileDescriptorProto to
    FileDescriptor.

  Python
  * Fixed WhichOneof() to work with de-serialized protobuf messages.
  * Fixed a missing file problem of Python C++ implementation.

2014-08-15 version 2.6.0:

  General
  * Added oneofs(unions) feature. Fields in the same oneof will share
    memory and at most one field can be set at the same time. Use the
    oneof keyword to define a oneof like:
      message SampleMessage {
        oneof test_oneof {
          string name = 4;
          YourMessage sub_message = 9;
        }
      }
  * Files, services, enums, messages, methods and enum values can be marked
    as deprecated now.
  * Added Support for list values, including lists of messages, when
    parsing text-formatted protos in C++ and Java.
      For example:  foo: [1, 2, 3]

  C++
  * Enhanced customization on TestFormat printing.
  * Added SwapFields() in reflection API to swap a subset of fields.
    Added SetAllocatedMessage() in reflection API.
  * Repeated primitive extensions are now packable. The
    [packed=true] option only affects serializers. Therefore, it is
    possible to switch a repeated extension field to packed format
    without breaking backwards-compatibility.
  * Various speed optimizations.

  Java
  * writeTo() method in ByteString can now write a substring to an
    output stream. Added endWith() method for ByteString.
  * ByteString and ByteBuffer are now supported in CodedInputStream
    and CodedOutputStream.
  * java_generate_equals_and_hash can now be used with the LITE_RUNTIME.

  Python
  * A new C++-backed extension module (aka "cpp api v2") that replaces the
    old ("cpp api v1") one.  Much faster than the pure Python code.  This one
    resolves many bugs and is recommended for general use over the
    pure Python when possible.
  * Descriptors now have enum_types_by_name and extension_types_by_name dict
    attributes.
  * Support for Python 3.

2013-02-27 version 2.5.0:

  General
  * New notion "import public" that allows a proto file to forward the content
    it imports to its importers. For example,
      // foo.proto
      import public "bar.proto";
      import "baz.proto";

      // qux.proto
      import "foo.proto";
      // Stuff defined in bar.proto may be used in this file, but stuff from
      // baz.proto may NOT be used without importing it explicitly.
    This is useful for moving proto files. To move a proto file, just leave
    a single "import public" in the old proto file.
  * New enum option "allow_alias" that specifies whether different symbols can
    be assigned the same numeric value. Default value is "true". Setting it to
    false causes the compiler to reject enum definitions where multiple symbols
    have the same numeric value.
    Note: We plan to flip the default value to "false" in a future release.
    Projects using enum aliases should set the option to "true" in their .proto
    files.

  C++
  * New generated method set_allocated_foo(Type* foo) for message and string
    fields. This method allows you to set the field to a pre-allocated object
    and the containing message takes the ownership of that object.
  * Added SetAllocatedExtension() and ReleaseExtension() to extensions API.
  * Custom options are now formatted correctly when descriptors are printed in
    text format.
  * Various speed optimizations.

  Java
  * Comments in proto files are now collected and put into generated code as
    comments for corresponding classes and data members.
  * Added Parser to parse directly into messages without a Builder. For
    example,
      Foo foo = Foo.PARSER.ParseFrom(input);
    Using Parser is ~25% faster than using Builder to parse messages.
  * Added getters/setters to access the underlying ByteString of a string field
    directly.
  * ByteString now supports more operations: substring(), prepend(), and
    append(). The implementation of ByteString uses a binary tree structure
    to support these operations efficiently.
  * New method findInitializationErrors() that lists all missing required
    fields.
  * Various code size and speed optimizations.

  Python
  * Added support for dynamic message creation. DescriptorDatabase,
    DescriptorPool, and MessageFactory work like their C++ counterparts to
    simplify Descriptor construction from *DescriptorProtos, and MessageFactory
    provides a message instance from a Descriptor.
  * Added pickle support for protobuf messages.
  * Unknown fields are now preserved after parsing.
  * Fixed bug where custom options were not correctly populated. Custom
    options can be accessed now.
  * Added EnumTypeWrapper that provides better accessibility to enum types.
  * Added ParseMessage(descriptor, bytes) to generate a new Message instance
    from a descriptor and a byte string.

2011-05-01 version 2.4.1:

  C++
  * Fixed the friendship problem for old compilers to make the library now gcc 3
    compatible again.
  * Fixed vcprojects/extract_includes.bat to extract compiler/plugin.h.

  Java
  * Removed usages of JDK 1.6 only features to make the library now JDK 1.5
    compatible again.
  * Fixed a bug about negative enum values.
  * serialVersionUID is now defined in generated messages for java serializing.
  * Fixed protoc to use java.lang.Object, which makes "Object" now a valid
    message name again.

  Python
  * Experimental C++ implementation now requires C++ protobuf library installed.
    See the README.txt in the python directory for details.

2011-02-02 version 2.4.0:

  General
  * The RPC (cc|java|py)_generic_services default value is now false instead of
    true.
  * Custom options can have aggregate types. For example,
      message MyOption {
        optional string comment = 1;
        optional string author = 2;
      }
      extend google.protobuf.FieldOptions {
        optional MyOption myoption = 12345;
      }
    This option can now be set as follows:
      message SomeType {
        optional int32 field = 1 [(myoption) = { comment:'x' author:'y' }];
      }

  C++
  * Various speed and code size optimizations.
  * Added a release_foo() method on string and message fields.
  * Fixed gzip_output_stream sub-stream handling.

  Java
  * Builders now maintain sub-builders for sub-messages. Use getFooBuilder() to
    get the builder for the sub-message "foo". This allows you to repeatedly
    modify deeply-nested sub-messages without rebuilding them.
  * Builder.build() no longer invalidates the Builder for generated messages
    (You may continue to modify it and then build another message).
  * Code generator will generate efficient equals() and hashCode()
    implementations if new option java_generate_equals_and_hash is enabled.
    (Otherwise, reflection-based implementations are used.)
  * Generated messages now implement Serializable.
  * Fields with [deprecated=true] will be marked with @Deprecated in Java.
  * Added lazy conversion of UTF-8 encoded strings to String objects to improve
    performance.
  * Various optimizations.
  * Enum value can be accessed directly, instead of calling getNumber() on the
    enum member.
  * For each enum value, an integer constant is also generated with the suffix
    _VALUE.

  Python
  * Added an experimental  C++ implementation for Python messages via a Python
    extension. Implementation type is controlled by an environment variable
    PROTOCOL_BUFFERS_PYTHON_IMPLEMENTATION (valid values: "cpp" and "python")
    The default value is currently "python" but will be changed to "cpp" in
    future release.
  * Improved performance on message instantiation significantly.
    Most of the work on message instantiation is done just once per message
    class, instead of once per message instance.
  * Improved performance on text message parsing.
  * Allow add() to forward keyword arguments to the concrete class.
      E.g. instead of
        item = repeated_field.add()
        item.foo = bar
        item.baz = quux
      You can do:
        repeated_field.add(foo=bar, baz=quux)
  * Added a sort() interface to the BaseContainer.
  * Added an extend() method to repeated composite fields.
  * Added UTF8 debug string support.

2010-01-08 version 2.3.0:

  General
  * Parsers for repeated numeric fields now always accept both packed and
    unpacked input.  The [packed=true] option only affects serializers.
    Therefore, it is possible to switch a field to packed format without
    breaking backwards-compatibility -- as long as all parties are using
    protobuf 2.3.0 or above, at least.
  * The generic RPC service code generated by the C++, Java, and Python
    generators can be disabled via file options:
      option cc_generic_services = false;
      option java_generic_services = false;
      option py_generic_services = false;
    This allows plugins to generate alternative code, possibly specific to some
    particular RPC implementation.

  protoc
  * Now supports a plugin system for code generators.  Plugins can generate
    code for new languages or inject additional code into the output of other
    code generators.  Plugins are just binaries which accept a protocol buffer
    on stdin and write a protocol buffer to stdout, so they may be written in
    any language.  See src/google/protobuf/compiler/plugin.proto.
    **WARNING**:  Plugins are experimental.  The interface may change in a
    future version.
  * If the output location ends in .zip or .jar, protoc will write its output
    to a zip/jar archive instead of a directory.  For example:
      protoc --java_out=myproto_srcs.jar --python_out=myproto.zip myproto.proto
    Currently the archive contents are not compressed, though this could change
    in the future.
  * inf, -inf, and nan can now be used as default values for float and double
    fields.

  C++
  * Various speed and code size optimizations.
  * DynamicMessageFactory is now fully thread-safe.
  * Message::Utf8DebugString() method is like DebugString() but avoids escaping
    UTF-8 bytes.
  * Compiled-in message types can now contain dynamic extensions, through use
    of CodedInputStream::SetExtensionRegistry().
  * Now compiles shared libraries (DLLs) by default on Cygwin and MinGW, to
    match other platforms.  Use --disable-shared to avoid this.

  Java
  * parseDelimitedFrom() and mergeDelimitedFrom() now detect EOF and return
    false/null instead of throwing an exception.
  * Fixed some initialization ordering bugs.
  * Fixes for OpenJDK 7.

  Python
  * 10-25 times faster than 2.2.0, still pure-Python.
  * Calling a mutating method on a sub-message always instantiates the message
    in its parent even if the mutating method doesn't actually mutate anything
    (e.g. parsing from an empty string).
  * Expanded descriptors a bit.

2009-08-11 version 2.2.0:

  C++
  * Lite mode:  The "optimize_for = LITE_RUNTIME" option causes the compiler
    to generate code which only depends libprotobuf-lite, which is much smaller
    than libprotobuf but lacks descriptors, reflection, and some other features.
  * Fixed bug where Message.Swap(Message) was only implemented for
    optimize_for_speed.  Swap now properly implemented in both modes
    (Issue 91).
  * Added RemoveLast and SwapElements(index1, index2) to Reflection
    interface for repeated elements.
  * Added Swap(Message) to Reflection interface.
  * Floating-point literals in generated code that are intended to be
    single-precision now explicitly have 'f' suffix to avoid pedantic warnings
    produced by some compilers.
  * The [deprecated=true] option now causes the C++ code generator to generate
    a GCC-style deprecation annotation (no-op on other compilers).
  * google::protobuf::GetEnumDescriptor<SomeGeneratedEnumType>() returns the
    EnumDescriptor for that type -- useful for templates which cannot call
    SomeGeneratedEnumType_descriptor().
  * Various optimizations and obscure bug fixes.

  Java
  * Lite mode:  The "optimize_for = LITE_RUNTIME" option causes the compiler
    to generate code which only depends libprotobuf-lite, which is much smaller
    than libprotobuf but lacks descriptors, reflection, and some other features.
  * Lots of style cleanups.

  Python
  * Fixed endianness bug with floats and doubles.
  * Text format parsing support.
  * Fix bug with parsing packed repeated fields in embedded messages.
  * Ability to initialize fields by passing keyword args to constructor.
  * Support iterators in extend and __setslice__ for containers.

2009-05-13 version 2.1.0:

  General
  * Repeated fields of primitive types (types other that string, group, and
    nested messages) may now use the option [packed = true] to get a more
    efficient encoding.  In the new encoding, the entire list is written
    as a single byte blob using the "length-delimited" wire type.  Within
    this blob, the individual values are encoded the same way they would
    be normally except without a tag before each value (thus, they are
    tightly "packed").
  * For each field, the generated code contains an integer constant assigned
    to the field number.  For example, the .proto file:
      message Foo { optional int bar_baz = 123; }
    would generate the following constants, all with the integer value 123:
      C++:     Foo::kBarBazFieldNumber
      Java:    Foo.BAR_BAZ_FIELD_NUMBER
      Python:  Foo.BAR_BAZ_FIELD_NUMBER
    Constants are also generated for extensions, with the same naming scheme.
    These constants may be used as switch cases.
  * Updated bundled Google Test to version 1.3.0.  Google Test is now bundled
    in its verbatim form as a nested autoconf package, so you can drop in any
    other version of Google Test if needed.
  * optimize_for = SPEED is now the default, by popular demand.  Use
    optimize_for = CODE_SIZE if code size is more important in your app.
  * It is now an error to define a default value for a repeated field.
    Previously, this was silently ignored (it had no effect on the generated
    code).
  * Fields can now be marked deprecated like:
      optional int32 foo = 1 [deprecated = true];
    Currently this does not have any actual effect, but in the future the code
    generators may generate deprecation annotations in each language.
  * Cross-compiling should now be possible using the --with-protoc option to
    configure.  See README.txt for more info.

  protoc
  * --error_format=msvs option causes errors to be printed in Visual Studio
    format, which should allow them to be clicked on in the build log to go
    directly to the error location.
  * The type name resolver will no longer resolve type names to fields.  For
    example, this now works:
      message Foo {}
      message Bar {
        optional int32 Foo = 1;
        optional Foo baz = 2;
      }
    Previously, the type of "baz" would resolve to "Bar.Foo", and you'd get
    an error because Bar.Foo is a field, not a type.  Now the type of "baz"
    resolves to the message type Foo.  This change is unlikely to make a
    difference to anyone who follows the Protocol Buffers style guide.

  C++
  * Several optimizations, including but not limited to:
    - Serialization, especially to flat arrays, is 10%-50% faster, possibly
      more for small objects.
    - Several descriptor operations which previously required locking no longer
      do.
    - Descriptors are now constructed lazily on first use, rather than at
      process startup time.  This should save memory in programs which do not
      use descriptors or reflection.
    - UnknownFieldSet completely redesigned to be more efficient (especially in
      terms of memory usage).
    - Various optimizations to reduce code size (though the serialization speed
      optimizations increased code size).
  * Message interface has method ParseFromBoundedZeroCopyStream() which parses
    a limited number of bytes from an input stream rather than parsing until
    EOF.
  * GzipInputStream and GzipOutputStream support reading/writing gzip- or
    zlib-compressed streams if zlib is available.
    (google/protobuf/io/gzip_stream.h)
  * DescriptorPool::FindAllExtensions() and corresponding
    DescriptorDatabase::FindAllExtensions() can be used to enumerate all
    extensions of a given type.
  * For each enum type Foo, protoc will generate functions:
      const string& Foo_Name(Foo value);
      bool Foo_Parse(const string& name, Foo* result);
    The former returns the name of the enum constant corresponding to the given
    value while the latter finds the value corresponding to a name.
  * RepeatedField and RepeatedPtrField now have back-insertion iterators.
  * String fields now have setters that take a char* and a size, in addition
    to the existing ones that took char* or const string&.
  * DescriptorPool::AllowUnknownDependencies() may be used to tell
    DescriptorPool to create placeholder descriptors for unknown entities
    referenced in a FileDescriptorProto.  This can allow you to parse a .proto
    file without having access to other .proto files that it imports, for
    example.
  * Updated gtest to latest version.  The gtest package is now included as a
    nested autoconf package, so it should be able to drop new versions into the
    "gtest" subdirectory without modification.

  Java
  * Fixed bug where Message.mergeFrom(Message) failed to merge extensions.
  * Message interface has new method toBuilder() which is equivalent to
    newBuilderForType().mergeFrom(this).
  * All enums now implement the ProtocolMessageEnum interface.
  * Setting a field to null now throws NullPointerException.
  * Fixed tendency for TextFormat's parsing to overflow the stack when
    parsing large string values.  The underlying problem is with Java's
    regex implementation (which unfortunately uses recursive backtracking
    rather than building an NFA).  Worked around by making use of possessive
    quantifiers.
  * Generated service classes now also generate pure interfaces.  For a service
    Foo, Foo.Interface is a pure interface containing all of the service's
    defined methods.  Foo.newReflectiveService() can be called to wrap an
    instance of this interface in a class that implements the generic
    RpcService interface, which provides reflection support that is usually
    needed by RPC server implementations.
  * RPC interfaces now support blocking operation in addition to non-blocking.
    The protocol compiler generates separate blocking and non-blocking stubs
    which operate against separate blocking and non-blocking RPC interfaces.
    RPC implementations will have to implement the new interfaces in order to
    support blocking mode.
  * New I/O methods parseDelimitedFrom(), mergeDelimitedFrom(), and
    writeDelimitedTo() read and write "delimited" messages from/to a stream,
    meaning that the message size precedes the data.  This way, you can write
    multiple messages to a stream without having to worry about delimiting
    them yourself.
  * Throw a more descriptive exception when build() is double-called.
  * Add a method to query whether CodedInputStream is at the end of the input
    stream.
  * Add a method to reset a CodedInputStream's size counter; useful when
    reading many messages with the same stream.
  * equals() and hashCode() now account for unknown fields.

  Python
  * Added slicing support for repeated scalar fields. Added slice retrieval and
    removal of repeated composite fields.
  * Updated RPC interfaces to allow for blocking operation.  A client may
    now pass None for a callback when making an RPC, in which case the
    call will block until the response is received, and the response
    object will be returned directly to the caller.  This interface change
    cannot be used in practice until RPC implementations are updated to
    implement it.
  * Changes to input_stream.py should make protobuf compatible with appengine.

2008-11-25 version 2.0.3:

  protoc
  * Enum values may now have custom options, using syntax similar to field
    options.
  * Fixed bug where .proto files which use custom options but don't actually
    define them (i.e. they import another .proto file defining the options)
    had to explicitly import descriptor.proto.
  * Adjacent string literals in .proto files will now be concatenated, like in
    C.
  * If an input file is a Windows absolute path (e.g. "C:\foo\bar.proto") and
    the import path only contains "." (or contains "." but does not contain
    the file), protoc incorrectly thought that the file was under ".", because
    it thought that the path was relative (since it didn't start with a slash).
    This has been fixed.

  C++
  * Generated message classes now have a Swap() method which efficiently swaps
    the contents of two objects.
  * All message classes now have a SpaceUsed() method which returns an estimate
    of the number of bytes of allocated memory currently owned by the object.
    This is particularly useful when you are reusing a single message object
    to improve performance but want to make sure it doesn't bloat up too large.
  * New method Message::SerializeAsString() returns a string containing the
    serialized data.  May be more convenient than calling
    SerializeToString(string*).
  * In debug mode, log error messages when string-type fields are found to
    contain bytes that are not valid UTF-8.
  * Fixed bug where a message with multiple extension ranges couldn't parse
    extensions.
  * Fixed bug where MergeFrom(const Message&) didn't do anything if invoked on
    a message that contained no fields (but possibly contained extensions).
  * Fixed ShortDebugString() to not be O(n^2).  Durr.
  * Fixed crash in TextFormat parsing if the first token in the input caused a
    tokenization error.
  * Fixed obscure bugs in zero_copy_stream_impl.cc.
  * Added support for HP C++ on Tru64.
  * Only build tests on "make check", not "make".
  * Fixed alignment issue that caused crashes when using DynamicMessage on
    64-bit Sparc machines.
  * Simplify template usage to work with MSVC 2003.
  * Work around GCC 4.3.x x86_64 compiler bug that caused crashes on startup.
    (This affected Fedora 9 in particular.)
  * Now works on "Solaris 10 using recent Sun Studio".

  Java
  * New overload of mergeFrom() which parses a slice of a byte array instead
    of the whole thing.
  * New method ByteString.asReadOnlyByteBuffer() does what it sounds like.
  * Improved performance of isInitialized() when optimizing for code size.

  Python
  * Corrected ListFields() signature in Message base class to match what
    subclasses actually implement.
  * Some minor refactoring.
  * Don't pass self as first argument to superclass constructor (no longer
    allowed in Python 2.6).

2008-09-29 version 2.0.2:

  General
  * License changed from Apache 2.0 to 3-Clause BSD.
  * It is now possible to define custom "options", which are basically
    annotations which may be placed on definitions in a .proto file.
    For example, you might define a field option called "foo" like so:
      import "google/protobuf/descriptor.proto"
      extend google.protobuf.FieldOptions {
        optional string foo = 12345;
      }
    Then you annotate a field using the "foo" option:
      message MyMessage {
        optional int32 some_field = 1 [(foo) = "bar"]
      }
    The value of this option is then visible via the message's
    Descriptor:
      const FieldDescriptor* field =
        MyMessage::descriptor()->FindFieldByName("some_field");
      assert(field->options().GetExtension(foo) == "bar");
    This feature has been implemented and tested in C++ and Java.
    Other languages may or may not need to do extra work to support
    custom options, depending on how they construct descriptors.

  C++
  * Fixed some GCC warnings that only occur when using -pedantic.
  * Improved static initialization code, making ordering more
    predictable among other things.
  * TextFormat will no longer accept messages which contain multiple
    instances of a singular field.  Previously, the latter instance
    would overwrite the former.
  * Now works on systems that don't have hash_map.

  Java
  * Print @Override annotation in generated code where appropriate.

  Python
  * Strings now use the "unicode" type rather than the "str" type.
    String fields may still be assigned ASCII "str" values; they will
    automatically be converted.
  * Adding a property to an object representing a repeated field now
    raises an exception.  For example:
      # No longer works (and never should have).
      message.some_repeated_field.foo = 1

  Windows
  * We now build static libraries rather than DLLs by default on MSVC.
    See vsprojects/readme.txt for more information.

2008-08-15 version 2.0.1:

  protoc
  * New flags --encode and --decode can be used to convert between protobuf text
    format and binary format from the command-line.
  * New flag --descriptor_set_out can be used to write FileDescriptorProtos for
    all parsed files directly into a single output file.  This is particularly
    useful if you wish to parse .proto files from programs written in languages
    other than C++: just run protoc as a background process and have it output
    a FileDescriptorList, then parse that natively.
  * Improved error message when an enum value's name conflicts with another
    symbol defined in the enum type's scope, e.g. if two enum types declared
    in the same scope have values with the same name.  This is disallowed for
    compatibility with C++, but this wasn't clear from the error.
  * Fixed absolute output paths on Windows.
  * Allow trailing slashes in --proto_path mappings.

  C++
  * Reflection objects are now per-class rather than per-instance.  To make this
    possible, the Reflection interface had to be changed such that all methods
    take the Message instance as a parameter.  This change improves performance
    significantly in memory-bandwidth-limited use cases, since it makes the
    message objects smaller.  Note that source-incompatible interface changes
    like this will not be made again after the library leaves beta.
  * Heuristically detect sub-messages when printing unknown fields.
  * Fix static initialization ordering bug that caused crashes at startup when
    compiling on Mac with static linking.
  * Fixed TokenizerTest when compiling with -DNDEBUG on Linux.
  * Fixed incorrect definition of kint32min.
  * Fix bytes type setter to work with byte sequences with embedded NULLs.
  * Other irrelevant tweaks.

  Java
  * Fixed UnknownFieldSet's parsing of varints larger than 32 bits.
  * Fixed TextFormat's parsing of "inf" and "nan".
  * Fixed TextFormat's parsing of comments.
  * Added info to Java POM that will be required when we upload the
    package to a Maven repo.

  Python
  * MergeFrom(message) and CopyFrom(message) are now implemented.
  * SerializeToString() raises an exception if the message is missing required
    fields.
  * Code organization improvements.
  * Fixed doc comments for RpcController and RpcChannel, which had somehow been
    swapped.
  * Fixed text_format_test on Windows where floating-point exponents sometimes
    contain extra zeros.
  * Fix Python service CallMethod() implementation.

  Other
  * Improved readmes.
  * VIM syntax highlighting improvements.

2008-07-07 version 2.0.0:

  * First public release.<|MERGE_RESOLUTION|>--- conflicted
+++ resolved
@@ -3,17 +3,14 @@
   Python
   * Make libprotobuf symbols local on OSX to fix issue #9395 (#9435)
 
-<<<<<<< HEAD
   Ruby
   * Fixed a data loss bug that could occur when the number of `optional`
     fields in a message is an exact multiple of 32. (#9440).
 
-=======
   PHP
   * Fixed a data loss bug that could occur when the number of `optional`
     fields in a message is an exact multiple of 32. (#9440).
     
->>>>>>> eb301e1a
 2022-01-10 version 3.19.3 (C++/Java/Python/PHP/Objective-C/C#/Ruby/JavaScript)
 
   Python
