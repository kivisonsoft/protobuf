load(
    "//bazel:build_defs.bzl",
    "UPB_DEFAULT_COPTS",
    "upb_amalgamation",  # copybara:strip_for_google3
)
load(
    "//bazel:upb_proto_library.bzl",
    "upb_fasttable_enabled",
    "upb_proto_library",
    "upb_proto_library_copts",
    "upb_proto_reflection_library",
    "upb_proto_library_copts",
)

# copybara:strip_for_google3_begin
load(
    "@rules_proto//proto:defs.bzl",
    "proto_library",
)

# copybara:strip_end

licenses(["notice"])  # BSD (Google-authored w/ possible external contributions)

exports_files([
    "LICENSE",
    "build_defs",
])

config_setting(
    name = "windows",
    constraint_values = ["@bazel_tools//platforms:windows"],
)

upb_fasttable_enabled(
    name = "fasttable_enabled",
    build_setting_default = False,
    visibility = ["//visibility:public"],
)

upb_proto_library_copts(
    name = "upb_proto_library_copts__for_generated_code_only_do_not_use",
    copts = UPB_DEFAULT_COPTS,
    visibility = ["//visibility:public"],
)

upb_proto_library_copts(
    name = "upb_proto_library_copts__for_generated_code_only_do_not_use",
    copts = UPB_DEFAULT_COPTS,
    visibility = ["//visibility:public"],
)

# Public C/C++ libraries #######################################################

cc_library(
    name = "port",
    srcs = [
        "upb/port.c",
    ],
    copts = UPB_DEFAULT_COPTS,
    textual_hdrs = [
        "upb/port_def.inc",
        "upb/port_undef.inc",
    ],
    visibility = ["//tests:__pkg__"],
)

cc_library(
    name = "upb",
    srcs = [
        "upb/decode.c",
        "upb/decode.int.h",
        "upb/encode.c",
        "upb/msg.c",
        "upb/msg.h",
        "upb/table.c",
        "upb/table.int.h",
        "upb/upb.c",
        "upb/upb.int.h",
    ],
    hdrs = [
        "upb/decode.h",
        "upb/encode.h",
        "upb/upb.h",
        "upb/upb.hpp",
    ],
    copts = UPB_DEFAULT_COPTS,
    visibility = ["//visibility:public"],
    deps = [
        ":fastdecode",
        ":port",
    ],
)

cc_library(
    name = "fastdecode",
    srcs = [
        "upb/decode.int.h",
        "upb/decode_fast.c",
        "upb/decode_fast.h",
        "upb/msg.h",
        "upb/upb.int.h",
    ],
<<<<<<< HEAD
    copts = ["-std=gnu99"],
=======
    copts = UPB_DEFAULT_COPTS,
>>>>>>> e86541ac
    deps = [
        ":port",
        ":table",
    ],
)

# Common support routines used by generated code.  This library has no
# implementation, but depends on :upb and exposes a few more hdrs.
#
# This is public only because we have no way of visibility-limiting it to
# upb_proto_library() only.  This interface is not stable and by using it you
# give up any backward compatibility guarantees.
cc_library(
    name = "generated_code_support__only_for_generated_code_do_not_use__i_give_permission_to_break_me",
    hdrs = [
        "upb/decode_fast.h",
        "upb/msg.h",
        "upb/port_def.inc",
        "upb/port_undef.inc",
    ],
    copts = UPB_DEFAULT_COPTS,
    visibility = ["//visibility:public"],
    deps = [
        ":table",
        ":upb",
    ],
)

upb_proto_library(
    name = "descriptor_upb_proto",
    visibility = ["//visibility:public"],
    deps = ["@com_google_protobuf//:descriptor_proto"],
)

upb_proto_reflection_library(
    name = "descriptor_upb_proto_reflection",
    visibility = ["//visibility:public"],
    deps = ["@com_google_protobuf//:descriptor_proto"],
)

cc_library(
    name = "reflection",
    srcs = [
        "upb/def.c",
        "upb/msg.h",
        "upb/reflection.c",
    ],
    hdrs = [
        "upb/def.h",
        "upb/def.hpp",
        "upb/reflection.h",
    ],
    copts = UPB_DEFAULT_COPTS,
    visibility = ["//visibility:public"],
    deps = [
        ":descriptor_upb_proto",
        ":port",
        ":table",
        ":upb",
    ],
)

cc_library(
    name = "textformat",
    srcs = [
        "upb/text_encode.c",
    ],
    hdrs = [
        "upb/text_encode.h",
    ],
    copts = UPB_DEFAULT_COPTS,
    visibility = ["//visibility:public"],
    deps = [
        ":port",
        ":reflection",
    ],
)

cc_library(
    name = "json",
    srcs = [
        "upb/json_decode.c",
        "upb/json_encode.c",
    ],
    hdrs = [
        "upb/json_decode.h",
        "upb/json_encode.h",
    ],
    copts = UPB_DEFAULT_COPTS,
    visibility = ["//tests:__pkg__"],
    deps = [
        ":port",
        ":reflection",
        ":upb",
    ],
)

# Internal C/C++ libraries #####################################################

cc_library(
    name = "table",
    hdrs = [
        "upb/table.int.h",
        "upb/upb.h",
    ],
    visibility = ["//tests:__pkg__"],
    deps = [
        ":port",
    ],
)

# Legacy C/C++ Libraries (not recommended for new code) ########################

cc_library(
    name = "handlers",
    srcs = [
        "upb/handlers.c",
        "upb/handlers-inl.h",
        "upb/sink.c",
    ],
    hdrs = [
        "upb/handlers.h",
        "upb/sink.h",
    ],
    copts = UPB_DEFAULT_COPTS,
    visibility = ["//tests:__pkg__"],
    deps = [
        ":port",
        ":reflection",
        ":table",
        ":upb",
    ],
)

cc_library(
    name = "upb_pb",
    srcs = [
        "upb/pb/compile_decoder.c",
        "upb/pb/decoder.c",
        "upb/pb/decoder.int.h",
        "upb/pb/encoder.c",
        "upb/pb/textprinter.c",
        "upb/pb/varint.c",
        "upb/pb/varint.int.h",
    ],
    hdrs = [
        "upb/pb/decoder.h",
        "upb/pb/encoder.h",
        "upb/pb/textprinter.h",
    ],
    copts = UPB_DEFAULT_COPTS,
    visibility = ["//tests:__pkg__"],
    deps = [
        ":descriptor_upb_proto",
        ":handlers",
        ":port",
        ":reflection",
        ":table",
        ":upb",
    ],
)

# copybara:strip_for_google3_begin
cc_library(
    name = "upb_json",
    srcs = [
        "upb/json/parser.c",
        "upb/json/printer.c",
    ],
    hdrs = [
        "upb/json/parser.h",
        "upb/json/printer.h",
    ],
    copts = UPB_DEFAULT_COPTS,
    visibility = ["//tests:__pkg__"],
    deps = [
        ":upb",
        ":upb_pb",
    ],
)

genrule(
    name = "generate_json_ragel",
    srcs = ["//:upb/json/parser.rl"],
    outs = ["upb/json/parser.c"],
    cmd = "$(location @ragel//:ragelc) -C -o upb/json/parser.c $< && mv upb/json/parser.c $@",
    tools = ["@ragel//:ragelc"],
    visibility = ["//cmake:__pkg__"],
)

# Amalgamation #################################################################

py_binary(
    name = "amalgamate",
    srcs = ["tools/amalgamate.py"],
)

upb_amalgamation(
    name = "gen_amalgamation",
    outs = [
        "upb.c",
        "upb.h",
    ],
    amalgamator = ":amalgamate",
    libs = [
        ":upb",
        ":fastdecode",
        ":descriptor_upb_proto",
        ":reflection",
        ":handlers",
        ":port",
        ":upb_pb",
        ":upb_json",
    ],
)

cc_library(
    name = "amalgamation",
    srcs = ["upb.c"],
    hdrs = ["upb.h"],
    copts = UPB_DEFAULT_COPTS,
)

upb_amalgamation(
    name = "gen_php_amalgamation",
    outs = [
        "php-upb.c",
        "php-upb.h",
    ],
    amalgamator = ":amalgamate",
    libs = [
        ":upb",
        ":fastdecode",
        ":descriptor_upb_proto",
        ":descriptor_upb_proto_reflection",
        ":reflection",
        ":port",
        ":json",
    ],
    prefix = "php-",
)

cc_library(
    name = "php_amalgamation",
    srcs = ["php-upb.c"],
    hdrs = ["php-upb.h"],
    copts = UPB_DEFAULT_COPTS,
)

upb_amalgamation(
    name = "gen_ruby_amalgamation",
    outs = [
        "ruby-upb.c",
        "ruby-upb.h",
    ],
    amalgamator = ":amalgamate",
    libs = [
        ":upb",
        ":fastdecode",
        ":descriptor_upb_proto",
        ":reflection",
        ":port",
        ":json",
    ],
    prefix = "ruby-",
)

cc_library(
    name = "ruby_amalgamation",
    srcs = ["ruby-upb.c"],
    hdrs = ["ruby-upb.h"],
    copts = UPB_DEFAULT_COPTS,
)

exports_files(
    [
        "upb/json/parser.rl",
        "BUILD",
        "WORKSPACE",
    ],
    visibility = ["//cmake:__pkg__"],
)

exports_files(
    [
        "third_party/lunit/console.lua",
        "third_party/lunit/lunit.lua",
    ],
    visibility = ["//tests/bindings/lua:__pkg__"],
)

filegroup(
    name = "cmake_files",
    srcs = glob([
        "upb/json/parser.c",
        "CMakeLists.txt",
        "generated_for_cmake/**/*",
        "google/**/*",
        "upbc/**/*",
        "upb/**/*",
        "tests/**/*",
    ]),
    visibility = ["//cmake:__pkg__"],
)

# copybara:strip_end<|MERGE_RESOLUTION|>--- conflicted
+++ resolved
@@ -7,7 +7,6 @@
     "//bazel:upb_proto_library.bzl",
     "upb_fasttable_enabled",
     "upb_proto_library",
-    "upb_proto_library_copts",
     "upb_proto_reflection_library",
     "upb_proto_library_copts",
 )
@@ -35,12 +34,6 @@
 upb_fasttable_enabled(
     name = "fasttable_enabled",
     build_setting_default = False,
-    visibility = ["//visibility:public"],
-)
-
-upb_proto_library_copts(
-    name = "upb_proto_library_copts__for_generated_code_only_do_not_use",
-    copts = UPB_DEFAULT_COPTS,
     visibility = ["//visibility:public"],
 )
 
@@ -101,11 +94,7 @@
         "upb/msg.h",
         "upb/upb.int.h",
     ],
-<<<<<<< HEAD
-    copts = ["-std=gnu99"],
-=======
-    copts = UPB_DEFAULT_COPTS,
->>>>>>> e86541ac
+    copts = UPB_DEFAULT_COPTS,
     deps = [
         ":port",
         ":table",
