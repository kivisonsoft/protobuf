<?xml version="1.0" encoding="UTF-8"?>
<package packagerversion="1.9.5" version="2.0" xmlns="http://pear.php.net/dtd/package-2.0" xmlns:tasks="http://pear.php.net/dtd/tasks-1.0" xmlns:xsi="http://www.w3.org/2001/XMLSchema-instance" xsi:schemaLocation="http://pear.php.net/dtd/tasks-1.0 http://pear.php.net/dtd/tasks-1.0.xsd http://pear.php.net/dtd/package-2.0 http://pear.php.net/dtd/package-2.0.xsd">
 <name>protobuf</name>
 <channel>pecl.php.net</channel>
 <summary>Google's language-neutral, platform-neutral, extensible mechanism for serializing structured data.</summary>
 <description>https://developers.google.com/protocol-buffers/</description>
 <lead>
  <name>Bo Yang</name>
  <user>stanleycheung</user>
  <email>protobuf-opensource@google.com</email>
  <active>yes</active>
 </lead>
<<<<<<< HEAD
 <date>2017-11-15</date>
 <time>11:02:07</time>
 <version>
  <release>3.5.0</release>
  <api>3.5.0</api>
=======
 <date>2017-12-06</date>
 <time>11:02:07</time>
 <version>
  <release>3.5.0.1</release>
  <api>3.5.0.1</api>
>>>>>>> 457f6a60
 </version>
 <stability>
  <release>stable</release>
  <api>stable</api>
 </stability>
 <license uri="https://opensource.org/licenses/BSD-3-Clause">3-Clause BSD License</license>
 <notes>
GA release.
 </notes>
 <contents>
  <dir baseinstalldir="/" name="/">
    <file baseinstalldir="/" name="config.m4" role="src" />
    <file baseinstalldir="/" name="array.c" role="src" />
    <file baseinstalldir="/" name="def.c" role="src" />
    <file baseinstalldir="/" name="encode_decode.c" role="src" />
    <file baseinstalldir="/" name="map.c" role="src" />
    <file baseinstalldir="/" name="message.c" role="src" />
    <file baseinstalldir="/" name="protobuf.c" role="src" />
    <file baseinstalldir="/" name="protobuf.h" role="src" />
    <file baseinstalldir="/" name="storage.c" role="src" />
    <file baseinstalldir="/" name="type_check.c" role="src" />
    <file baseinstalldir="/" name="upb.c" role="src" />
    <file baseinstalldir="/" name="upb.h" role="src" />
    <file baseinstalldir="/" name="utf8.c" role="src" />
    <file baseinstalldir="/" name="utf8.h" role="src" />
    <file baseinstalldir="/" name="LICENSE" role="doc" />
  </dir>
 </contents>
 <dependencies>
  <required>
   <php>
    <min>5.5.9</min>
   </php>
   <pearinstaller>
    <min>1.4.0</min>
   </pearinstaller>
  </required>
 </dependencies>
 <providesextension>protobuf</providesextension>
 <extsrcrelease />
 <changelog>
  <release>
   <version>
    <release>3.1.0a1</release>
    <api>3.1.0a1</api>
   </version>
   <stability>
    <release>alpha</release>
    <api>alpha</api>
   </stability>
   <date>2016-09-23</date>
   <time>16:06:07</time>
   <license uri="https://opensource.org/licenses/BSD-3-Clause">3-Clause BSD License</license>
   <notes>
First alpha release
   </notes>
  </release>
  <release>
   <version>
    <release>3.2.0a1</release>
    <api>3.2.0a1</api>
   </version>
   <stability>
    <release>alpha</release>
    <api>alpha</api>
   </stability>
   <date>2017-01-13</date>
   <time>16:06:07</time>
   <license uri="https://opensource.org/licenses/BSD-3-Clause">3-Clause BSD License</license>
   <notes>
Second alpha release.
   </notes>
  </release>
  <release>
   <version>
    <release>3.3.0</release>
    <api>3.3.0</api>
   </version>
   <stability>
    <release>stable</release>
    <api>stable</api>
   </stability>
   <date>2017-04-28</date>
   <time>16:06:07</time>
   <license uri="https://opensource.org/licenses/BSD-3-Clause">3-Clause BSD License</license>
   <notes>
GA release.
   </notes>
  </release>
  <release>
   <version>
    <release>3.3.1</release>
    <api>3.3.0</api>
   </version>
   <stability>
    <release>stable</release>
    <api>stable</api>
   </stability>
   <date>2017-05-08</date>
   <time>15:33:07</time>
   <license uri="https://opensource.org/licenses/BSD-3-Clause">3-Clause BSD License</license>
   <notes>
GA release.
   </notes>
  </release>
  <release>
   <version>
    <release>3.3.2</release>
    <api>3.3.0</api>
   </version>
   <stability>
    <release>stable</release>
    <api>stable</api>
   </stability>
   <date>2017-06-21</date>
   <time>15:33:07</time>
   <license uri="https://opensource.org/licenses/BSD-3-Clause">3-Clause BSD License</license>
   <notes>
GA release.
   </notes>
  </release>
  <release>
   <version>
    <release>3.4.0</release>
    <api>3.4.0</api>
   </version>
   <stability>
    <release>stable</release>
    <api>stable</api>
   </stability>
   <date>2017-08-16</date>
   <time>15:33:07</time>
   <license uri="https://opensource.org/licenses/BSD-3-Clause">3-Clause BSD License</license>
   <notes>
GA release.
   </notes>
  </release>
  <release>
   <version>
    <release>3.4.1</release>
    <api>3.4.1</api>
   </version>
   <stability>
    <release>stable</release>
    <api>stable</api>
   </stability>
   <date>2017-09-14</date>
   <time>11:02:07</time>
   <license uri="https://opensource.org/licenses/BSD-3-Clause">3-Clause BSD License</license>
   <notes>
GA release.
   </notes>
  </release>
  <release>
   <version>
<<<<<<< HEAD
    <release>3.5.0</release>
    <api>3.5.0</api>
=======
    <release>3.5.0.1</release>
    <api>3.5.0.1</api>
>>>>>>> 457f6a60
   </version>
   <stability>
    <release>stable</release>
    <api>stable</api>
   </stability>
<<<<<<< HEAD
   <date>2017-11-15</date>
=======
   <date>2017-12-06</date>
>>>>>>> 457f6a60
   <time>11:02:07</time>
   <license uri="https://opensource.org/licenses/BSD-3-Clause">3-Clause BSD License</license>
   <notes>
GA release.
   </notes>
  </release>
 </changelog>
</package><|MERGE_RESOLUTION|>--- conflicted
+++ resolved
@@ -10,19 +10,11 @@
   <email>protobuf-opensource@google.com</email>
   <active>yes</active>
  </lead>
-<<<<<<< HEAD
- <date>2017-11-15</date>
+ <date>2017-12-11</date>
  <time>11:02:07</time>
  <version>
-  <release>3.5.0</release>
-  <api>3.5.0</api>
-=======
- <date>2017-12-06</date>
- <time>11:02:07</time>
- <version>
-  <release>3.5.0.1</release>
-  <api>3.5.0.1</api>
->>>>>>> 457f6a60
+  <release>3.5.1</release>
+  <api>3.5.1</api>
  </version>
  <stability>
   <release>stable</release>
@@ -178,23 +170,46 @@
   </release>
   <release>
    <version>
-<<<<<<< HEAD
     <release>3.5.0</release>
     <api>3.5.0</api>
-=======
+   </version>
+   <stability>
+    <release>stable</release>
+    <api>stable</api>
+   </stability>
+   <date>2017-11-15</date>
+   <time>11:02:07</time>
+   <license uri="https://opensource.org/licenses/BSD-3-Clause">3-Clause BSD License</license>
+   <notes>
+GA release.
+   </notes>
+  </release>
+  <release>
+   <version>
     <release>3.5.0.1</release>
     <api>3.5.0.1</api>
->>>>>>> 457f6a60
-   </version>
-   <stability>
-    <release>stable</release>
-    <api>stable</api>
-   </stability>
-<<<<<<< HEAD
-   <date>2017-11-15</date>
-=======
+   </version>
+   <stability>
+    <release>stable</release>
+    <api>stable</api>
+   </stability>
    <date>2017-12-06</date>
->>>>>>> 457f6a60
+   <time>11:02:07</time>
+   <license uri="https://opensource.org/licenses/BSD-3-Clause">3-Clause BSD License</license>
+   <notes>
+GA release.
+   </notes>
+  </release>
+  <release>
+   <version>
+    <release>3.5.1</release>
+    <api>3.5.1</api>
+   </version>
+   <stability>
+    <release>stable</release>
+    <api>stable</api>
+   </stability>
+   <date>2017-12-11</date>
    <time>11:02:07</time>
    <license uri="https://opensource.org/licenses/BSD-3-Clause">3-Clause BSD License</license>
    <notes>
