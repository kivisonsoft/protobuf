--- conflicted
+++ resolved
@@ -851,14 +851,9 @@
     return InternalHelper<T>::GetArena(value);
   }
 
-<<<<<<< HEAD
   template <typename T>
   GOOGLE_ATTRIBUTE_ALWAYS_INLINE static ::google::protobuf::Arena* GetArenaInternal(
       const T* value, google::protobuf::internal::false_type) {
-=======
-  template<typename T> GOOGLE_ATTRIBUTE_ALWAYS_INLINE
-  static ::google::protobuf::Arena* GetArenaInternal(const T* /* value */, ...) {
->>>>>>> 942a29ce
     return NULL;
   }
 
