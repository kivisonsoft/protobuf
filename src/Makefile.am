## Process this file with automake to produce Makefile.in

if HAVE_ZLIB
GZCHECKPROGRAMS = zcgzip zcgunzip
GZHEADERS = google/protobuf/io/gzip_stream.h
GZTESTS = google/protobuf/io/gzip_stream_unittest.sh
ZLIB_DEF = -DHAVE_ZLIB=1
else
GZCHECKPROGRAMS =
GZHEADERS =
GZTESTS =
ZLIB_DEF =
endif

if HAVE_PTHREAD
PTHREAD_DEF = -DHAVE_PTHREAD=1
else
PTHREAD_DEF =
endif

PROTOBUF_VERSION = 28:3:0

if GCC
# Turn on all warnings except for sign comparison (we ignore sign comparison
# in Google so our code base have tons of such warnings).
NO_OPT_CXXFLAGS = $(PTHREAD_CFLAGS) $(PTHREAD_DEF) $(ZLIB_DEF) -Wall -Wno-sign-compare
else
NO_OPT_CXXFLAGS = $(PTHREAD_CFLAGS) $(PTHREAD_DEF) $(ZLIB_DEF)
endif

AM_CXXFLAGS = $(NO_OPT_CXXFLAGS) $(PROTOBUF_OPT_FLAG)

AM_LDFLAGS = $(PTHREAD_CFLAGS) ${LIBLOG_LIBS}

# If I say "dist_include_DATA", automake complains that $(includedir) is not
# a "legitimate" directory for DATA.  Screw you, automake.
protodir = $(includedir)

# If you are adding new files here, also remember to change the build files for
# all other languages, //protoc-artifacts/build-zip.sh and run
# //update_file_list.sh for bazel.
nobase_dist_proto_DATA =                \
  google/protobuf/any.proto             \
  google/protobuf/api.proto             \
  google/protobuf/compiler/plugin.proto \
  google/protobuf/descriptor.proto      \
  google/protobuf/duration.proto        \
  google/protobuf/empty.proto           \
  google/protobuf/field_mask.proto      \
  google/protobuf/source_context.proto  \
  google/protobuf/struct.proto          \
  google/protobuf/timestamp.proto       \
  google/protobuf/type.proto            \
  google/protobuf/wrappers.proto

# Not sure why these don't get cleaned automatically.
clean-local:
	rm -f *.loT

CLEANFILES = $(protoc_outputs) unittest_proto_middleman \
             testzip.jar testzip.list testzip.proto testzip.zip \
             no_warning_test.cc

MAINTAINERCLEANFILES =   \
  Makefile.in

nobase_include_HEADERS =                                         \
  google/protobuf/any.h                                          \
  google/protobuf/any.pb.h                                       \
  google/protobuf/api.pb.h                                       \
  google/protobuf/arena.h                                        \
  google/protobuf/arena_impl.h                                   \
  google/protobuf/arenastring.h                                  \
  google/protobuf/compiler/code_generator.h                      \
  google/protobuf/compiler/command_line_interface.h              \
  google/protobuf/compiler/cpp/cpp_generator.h                   \
  google/protobuf/compiler/csharp/csharp_generator.h             \
  google/protobuf/compiler/csharp/csharp_names.h                 \
  google/protobuf/compiler/importer.h                            \
  google/protobuf/compiler/java/java_generator.h                 \
  google/protobuf/compiler/java/java_kotlin_generator.h          \
  google/protobuf/compiler/java/java_names.h                     \
  google/protobuf/compiler/js/js_generator.h                     \
  google/protobuf/compiler/js/well_known_types_embed.h           \
  google/protobuf/compiler/objectivec/objectivec_generator.h     \
  google/protobuf/compiler/objectivec/objectivec_helpers.h       \
  google/protobuf/compiler/parser.h                              \
  google/protobuf/compiler/php/php_generator.h                   \
  google/protobuf/compiler/plugin.h                              \
  google/protobuf/compiler/plugin.pb.h                           \
  google/protobuf/compiler/python/python_generator.h             \
  google/protobuf/compiler/ruby/ruby_generator.h                 \
  google/protobuf/descriptor.h                                   \
  google/protobuf/descriptor.pb.h                                \
  google/protobuf/descriptor_database.h                          \
  google/protobuf/duration.pb.h                                  \
  google/protobuf/dynamic_message.h                              \
  google/protobuf/empty.pb.h                                     \
  google/protobuf/extension_set.h                                \
  google/protobuf/extension_set_inl.h                            \
  google/protobuf/field_access_listener.h                        \
  google/protobuf/field_mask.pb.h                                \
  google/protobuf/generated_enum_reflection.h                    \
  google/protobuf/generated_enum_util.h                          \
  google/protobuf/generated_message_bases.h                      \
  google/protobuf/generated_message_reflection.h                 \
  google/protobuf/generated_message_table_driven.h               \
  google/protobuf/generated_message_tctable_decl.h               \
  google/protobuf/generated_message_tctable_impl.h               \
  google/protobuf/generated_message_tctable_impl.inc             \
  google/protobuf/generated_message_util.h                       \
  google/protobuf/has_bits.h                                     \
  google/protobuf/implicit_weak_message.h                        \
  google/protobuf/inlined_string_field.h                         \
  google/protobuf/io/coded_stream.h                              \
  $(GZHEADERS)                                                   \
  google/protobuf/io/io_win32.h                                  \
  google/protobuf/io/printer.h                                   \
  google/protobuf/io/strtod.h                                    \
  google/protobuf/io/tokenizer.h                                 \
  google/protobuf/io/zero_copy_stream.h                          \
  google/protobuf/io/zero_copy_stream_impl.h                     \
  google/protobuf/io/zero_copy_stream_impl_lite.h                \
  google/protobuf/map.h                                          \
  google/protobuf/map_entry.h                                    \
  google/protobuf/map_entry_lite.h                               \
  google/protobuf/map_field.h                                    \
  google/protobuf/map_field_inl.h                                \
  google/protobuf/map_field_lite.h                               \
  google/protobuf/map_type_handler.h                             \
  google/protobuf/message.h                                      \
  google/protobuf/message_lite.h                                 \
  google/protobuf/metadata.h                                     \
  google/protobuf/metadata_lite.h                                \
  google/protobuf/parse_context.h                                \
  google/protobuf/port_def.inc                                   \
  google/protobuf/port_undef.inc                                 \
  google/protobuf/port.h                                         \
  google/protobuf/reflection.h                                   \
  google/protobuf/reflection_ops.h                               \
  google/protobuf/repeated_field.h                               \
  google/protobuf/service.h                                      \
  google/protobuf/source_context.pb.h                            \
  google/protobuf/string_member_robber.h                         \
  google/protobuf/struct.pb.h                                    \
  google/protobuf/stubs/bytestream.h                             \
  google/protobuf/stubs/callback.h                               \
  google/protobuf/stubs/casts.h                                  \
  google/protobuf/stubs/common.h                                 \
  google/protobuf/stubs/hash.h                                   \
  google/protobuf/stubs/logging.h                                \
  google/protobuf/stubs/macros.h                                 \
  google/protobuf/stubs/map_util.h                               \
  google/protobuf/stubs/mutex.h                                  \
  google/protobuf/stubs/once.h                                   \
  google/protobuf/stubs/platform_macros.h                        \
  google/protobuf/stubs/port.h                                   \
  google/protobuf/stubs/status.h                                 \
  google/protobuf/stubs/stl_util.h                               \
  google/protobuf/stubs/stringpiece.h                            \
  google/protobuf/stubs/strutil.h                                \
  google/protobuf/stubs/template_util.h                          \
  google/protobuf/text_format.h                                  \
  google/protobuf/timestamp.pb.h                                 \
  google/protobuf/type.pb.h                                      \
  google/protobuf/unknown_field_set.h                            \
  google/protobuf/util/delimited_message_util.h                  \
  google/protobuf/util/field_comparator.h                        \
  google/protobuf/util/field_mask_util.h                         \
  google/protobuf/util/json_util.h                               \
  google/protobuf/util/message_differencer.h                     \
  google/protobuf/util/time_util.h                               \
  google/protobuf/util/type_resolver.h                           \
  google/protobuf/util/type_resolver_util.h                      \
  google/protobuf/wire_format.h                                  \
  google/protobuf/wire_format_lite.h                             \
  google/protobuf/wrappers.pb.h

lib_LTLIBRARIES = libprotobuf-lite.la libprotobuf.la libprotoc.la

libprotobuf_lite_la_LIBADD = $(PTHREAD_LIBS) $(LIBATOMIC_LIBS)
libprotobuf_lite_la_LDFLAGS = -version-info $(PROTOBUF_VERSION) -export-dynamic -no-undefined
if HAVE_LD_VERSION_SCRIPT
libprotobuf_lite_la_LDFLAGS += -Wl,--version-script=$(srcdir)/libprotobuf-lite.map
EXTRA_libprotobuf_lite_la_DEPENDENCIES = libprotobuf-lite.map
endif
libprotobuf_lite_la_SOURCES =                                  \
  google/protobuf/any_lite.cc                                  \
  google/protobuf/arena.cc                                     \
  google/protobuf/arenastring.cc                               \
  google/protobuf/extension_set.cc                             \
  google/protobuf/generated_enum_util.cc                       \
  google/protobuf/generated_message_table_driven_lite.cc       \
  google/protobuf/generated_message_table_driven_lite.h        \
  google/protobuf/generated_message_util.cc                    \
  google/protobuf/implicit_weak_message.cc                     \
  google/protobuf/inlined_string_field.cc                      \
  google/protobuf/io/coded_stream.cc                           \
  google/protobuf/io/io_win32.cc                               \
  google/protobuf/io/strtod.cc                                 \
  google/protobuf/io/zero_copy_stream.cc                       \
  google/protobuf/io/zero_copy_stream_impl.cc                  \
  google/protobuf/io/zero_copy_stream_impl_lite.cc             \
  google/protobuf/map.cc                                       \
  google/protobuf/message_lite.cc                              \
  google/protobuf/parse_context.cc                             \
  google/protobuf/repeated_field.cc                            \
  google/protobuf/stubs/bytestream.cc                          \
  google/protobuf/stubs/bytestream.h                           \
  google/protobuf/stubs/common.cc                              \
  google/protobuf/stubs/hash.h                                 \
  google/protobuf/stubs/int128.cc                              \
  google/protobuf/stubs/int128.h                               \
  google/protobuf/stubs/map_util.h                             \
  google/protobuf/stubs/mathutil.h                             \
  google/protobuf/stubs/status_macros.h                        \
  google/protobuf/stubs/status.cc                              \
  google/protobuf/stubs/status.h                               \
  google/protobuf/stubs/statusor.cc                            \
  google/protobuf/stubs/statusor.h                             \
  google/protobuf/stubs/stringpiece.cc                         \
  google/protobuf/stubs/stringpiece.h                          \
  google/protobuf/stubs/stringprintf.cc                        \
  google/protobuf/stubs/stringprintf.h                         \
  google/protobuf/stubs/structurally_valid.cc                  \
  google/protobuf/stubs/strutil.cc                             \
  google/protobuf/stubs/time.cc                                \
  google/protobuf/stubs/time.h                                 \
<<<<<<< HEAD
  google/protobuf/any_lite.cc                                  \
  google/protobuf/arena.cc                                     \
  google/protobuf/arenastring.cc                               \
  google/protobuf/extension_set.cc                             \
  google/protobuf/generated_enum_util.cc                       \
  google/protobuf/generated_message_util.cc                    \
  google/protobuf/generated_message_table_driven_lite.h        \
  google/protobuf/generated_message_table_driven_lite.cc       \
  google/protobuf/implicit_weak_message.cc                     \
  google/protobuf/inlined_string_field.cc                      \
  google/protobuf/map.cc                                       \
  google/protobuf/message_lite.cc                              \
  google/protobuf/parse_context.cc                             \
  google/protobuf/repeated_field.cc                            \
  google/protobuf/wire_format_lite.cc                          \
  google/protobuf/io/coded_stream.cc                           \
  google/protobuf/io/strtod.cc                                 \
  google/protobuf/io/zero_copy_stream.cc                       \
  google/protobuf/io/zero_copy_stream_impl.cc                  \
  google/protobuf/io/zero_copy_stream_impl_lite.cc
=======
  google/protobuf/wire_format_lite.cc
>>>>>>> 509aee4b

libprotobuf_la_LIBADD = $(PTHREAD_LIBS) $(LIBATOMIC_LIBS)
libprotobuf_la_LDFLAGS = -version-info $(PROTOBUF_VERSION) -export-dynamic -no-undefined
if HAVE_LD_VERSION_SCRIPT
libprotobuf_la_LDFLAGS += -Wl,--version-script=$(srcdir)/libprotobuf.map
EXTRA_libprotobuf_la_DEPENDENCIES = libprotobuf.map
endif
libprotobuf_la_SOURCES =                                       \
  $(libprotobuf_lite_la_SOURCES)                               \
  google/protobuf/any.cc                                       \
  google/protobuf/any.pb.cc                                    \
  google/protobuf/api.pb.cc                                    \
  google/protobuf/compiler/importer.cc                         \
  google/protobuf/compiler/parser.cc                           \
  google/protobuf/descriptor.cc                                \
  google/protobuf/descriptor.pb.cc                             \
  google/protobuf/descriptor_database.cc                       \
  google/protobuf/duration.pb.cc                               \
  google/protobuf/dynamic_message.cc                           \
  google/protobuf/empty.pb.cc                                  \
  google/protobuf/extension_set_heavy.cc                       \
  google/protobuf/field_access_listener.cc                     \
  google/protobuf/field_mask.pb.cc                             \
  google/protobuf/generated_message_bases.cc                   \
  google/protobuf/generated_message_reflection.cc              \
  google/protobuf/generated_message_table_driven.cc            \
  google/protobuf/generated_message_table_driven_lite.h        \
  google/protobuf/io/gzip_stream.cc                            \
  google/protobuf/io/printer.cc                                \
  google/protobuf/io/tokenizer.cc                              \
  google/protobuf/map_field.cc                                 \
  google/protobuf/message.cc                                   \
  google/protobuf/reflection_internal.h                        \
  google/protobuf/reflection_ops.cc                            \
  google/protobuf/service.cc                                   \
  google/protobuf/source_context.pb.cc                         \
  google/protobuf/struct.pb.cc                                 \
  google/protobuf/stubs/substitute.cc                          \
  google/protobuf/stubs/substitute.h                           \
  google/protobuf/text_format.cc                               \
  google/protobuf/timestamp.pb.cc                              \
  google/protobuf/type.pb.cc                                   \
  google/protobuf/unknown_field_set.cc                         \
  google/protobuf/util/delimited_message_util.cc               \
  google/protobuf/util/field_comparator.cc                     \
  google/protobuf/util/field_mask_util.cc                      \
  google/protobuf/util/internal/constants.h                    \
  google/protobuf/util/internal/datapiece.cc                   \
  google/protobuf/util/internal/datapiece.h                    \
  google/protobuf/util/internal/default_value_objectwriter.cc  \
  google/protobuf/util/internal/default_value_objectwriter.h   \
  google/protobuf/util/internal/error_listener.cc              \
  google/protobuf/util/internal/error_listener.h               \
  google/protobuf/util/internal/expecting_objectwriter.h       \
  google/protobuf/util/internal/field_mask_utility.cc          \
  google/protobuf/util/internal/field_mask_utility.h           \
  google/protobuf/util/internal/json_escaping.cc               \
  google/protobuf/util/internal/json_escaping.h                \
  google/protobuf/util/internal/json_objectwriter.cc           \
  google/protobuf/util/internal/json_objectwriter.h            \
  google/protobuf/util/internal/json_stream_parser.cc          \
  google/protobuf/util/internal/json_stream_parser.h           \
  google/protobuf/util/internal/location_tracker.h             \
  google/protobuf/util/internal/mock_error_listener.h          \
  google/protobuf/util/internal/object_location_tracker.h      \
  google/protobuf/util/internal/object_source.h                \
  google/protobuf/util/internal/object_writer.cc               \
  google/protobuf/util/internal/object_writer.h                \
  google/protobuf/util/internal/proto_writer.cc                \
  google/protobuf/util/internal/proto_writer.h                 \
  google/protobuf/util/internal/protostream_objectsource.cc    \
  google/protobuf/util/internal/protostream_objectsource.h     \
  google/protobuf/util/internal/protostream_objectwriter.cc    \
  google/protobuf/util/internal/protostream_objectwriter.h     \
  google/protobuf/util/internal/structured_objectwriter.h      \
  google/protobuf/util/internal/type_info.cc                   \
  google/protobuf/util/internal/type_info.h                    \
  google/protobuf/util/internal/type_info_test_helper.cc       \
  google/protobuf/util/internal/type_info_test_helper.h        \
  google/protobuf/util/internal/utility.cc                     \
  google/protobuf/util/internal/utility.h                      \
  google/protobuf/util/json_util.cc                            \
  google/protobuf/util/message_differencer.cc                  \
  google/protobuf/util/time_util.cc                            \
  google/protobuf/util/type_resolver_util.cc                   \
  google/protobuf/wire_format.cc                               \
  google/protobuf/wrappers.pb.cc

nodist_libprotobuf_la_SOURCES = $(nodist_libprotobuf_lite_la_SOURCES)

libprotoc_la_LIBADD = $(PTHREAD_LIBS) libprotobuf.la
libprotoc_la_LDFLAGS = -version-info $(PROTOBUF_VERSION) -export-dynamic -no-undefined
if HAVE_LD_VERSION_SCRIPT
libprotoc_la_LDFLAGS += -Wl,--version-script=$(srcdir)/libprotoc.map
EXTRA_libprotoc_la_DEPENDENCIES = libprotoc.map
endif
libprotoc_la_SOURCES =                                         \
  google/protobuf/compiler/code_generator.cc                   \
  google/protobuf/compiler/command_line_interface.cc           \
  google/protobuf/compiler/cpp/cpp_enum.cc                     \
  google/protobuf/compiler/cpp/cpp_enum.h                      \
  google/protobuf/compiler/cpp/cpp_enum_field.cc               \
  google/protobuf/compiler/cpp/cpp_enum_field.h                \
  google/protobuf/compiler/cpp/cpp_extension.cc                \
  google/protobuf/compiler/cpp/cpp_extension.h                 \
  google/protobuf/compiler/cpp/cpp_field.cc                    \
  google/protobuf/compiler/cpp/cpp_field.h                     \
  google/protobuf/compiler/cpp/cpp_file.cc                     \
  google/protobuf/compiler/cpp/cpp_file.h                      \
  google/protobuf/compiler/cpp/cpp_generator.cc                \
  google/protobuf/compiler/cpp/cpp_helpers.cc                  \
  google/protobuf/compiler/cpp/cpp_helpers.h                   \
  google/protobuf/compiler/cpp/cpp_map_field.cc                \
  google/protobuf/compiler/cpp/cpp_map_field.h                 \
  google/protobuf/compiler/cpp/cpp_message.cc                  \
  google/protobuf/compiler/cpp/cpp_message.h                   \
  google/protobuf/compiler/cpp/cpp_message_field.cc            \
  google/protobuf/compiler/cpp/cpp_message_field.h             \
  google/protobuf/compiler/cpp/cpp_message_layout_helper.h     \
  google/protobuf/compiler/cpp/cpp_names.h                     \
  google/protobuf/compiler/cpp/cpp_options.h                   \
  google/protobuf/compiler/cpp/cpp_padding_optimizer.cc        \
  google/protobuf/compiler/cpp/cpp_padding_optimizer.h         \
  google/protobuf/compiler/cpp/cpp_parse_function_generator.cc \
  google/protobuf/compiler/cpp/cpp_parse_function_generator.h  \
  google/protobuf/compiler/cpp/cpp_primitive_field.cc          \
  google/protobuf/compiler/cpp/cpp_primitive_field.h           \
  google/protobuf/compiler/cpp/cpp_service.cc                  \
  google/protobuf/compiler/cpp/cpp_service.h                   \
  google/protobuf/compiler/cpp/cpp_string_field.cc             \
  google/protobuf/compiler/cpp/cpp_string_field.h              \
  google/protobuf/compiler/csharp/csharp_doc_comment.cc        \
  google/protobuf/compiler/csharp/csharp_doc_comment.h         \
  google/protobuf/compiler/csharp/csharp_enum.cc               \
  google/protobuf/compiler/csharp/csharp_enum.h                \
  google/protobuf/compiler/csharp/csharp_enum_field.cc         \
  google/protobuf/compiler/csharp/csharp_enum_field.h          \
  google/protobuf/compiler/csharp/csharp_field_base.cc         \
  google/protobuf/compiler/csharp/csharp_field_base.h          \
  google/protobuf/compiler/csharp/csharp_generator.cc          \
  google/protobuf/compiler/csharp/csharp_helpers.cc            \
  google/protobuf/compiler/csharp/csharp_helpers.h             \
  google/protobuf/compiler/csharp/csharp_map_field.cc          \
  google/protobuf/compiler/csharp/csharp_map_field.h           \
  google/protobuf/compiler/csharp/csharp_message.cc            \
  google/protobuf/compiler/csharp/csharp_message.h             \
  google/protobuf/compiler/csharp/csharp_message_field.cc      \
  google/protobuf/compiler/csharp/csharp_message_field.h       \
  google/protobuf/compiler/csharp/csharp_options.h             \
  google/protobuf/compiler/csharp/csharp_primitive_field.cc    \
  google/protobuf/compiler/csharp/csharp_primitive_field.h     \
  google/protobuf/compiler/csharp/csharp_reflection_class.cc     \
  google/protobuf/compiler/csharp/csharp_reflection_class.h      \
  google/protobuf/compiler/csharp/csharp_repeated_enum_field.cc \
  google/protobuf/compiler/csharp/csharp_repeated_enum_field.h \
  google/protobuf/compiler/csharp/csharp_repeated_message_field.cc \
  google/protobuf/compiler/csharp/csharp_repeated_message_field.h \
  google/protobuf/compiler/csharp/csharp_repeated_primitive_field.cc \
  google/protobuf/compiler/csharp/csharp_repeated_primitive_field.h \
  google/protobuf/compiler/csharp/csharp_source_generator_base.cc \
  google/protobuf/compiler/csharp/csharp_source_generator_base.h \
  google/protobuf/compiler/csharp/csharp_wrapper_field.cc      \
  google/protobuf/compiler/csharp/csharp_wrapper_field.h       \
  google/protobuf/compiler/java/java_context.cc                \
  google/protobuf/compiler/java/java_context.h                 \
  google/protobuf/compiler/java/java_doc_comment.cc            \
  google/protobuf/compiler/java/java_doc_comment.h             \
  google/protobuf/compiler/java/java_enum.cc                   \
  google/protobuf/compiler/java/java_enum.h                    \
  google/protobuf/compiler/java/java_enum_field.cc             \
  google/protobuf/compiler/java/java_enum_field.h              \
  google/protobuf/compiler/java/java_enum_field_lite.cc        \
  google/protobuf/compiler/java/java_enum_field_lite.h         \
  google/protobuf/compiler/java/java_enum_lite.cc              \
  google/protobuf/compiler/java/java_enum_lite.h               \
  google/protobuf/compiler/java/java_extension.cc              \
  google/protobuf/compiler/java/java_extension.h               \
  google/protobuf/compiler/java/java_extension_lite.cc         \
  google/protobuf/compiler/java/java_extension_lite.h          \
  google/protobuf/compiler/java/java_field.cc                  \
  google/protobuf/compiler/java/java_field.h                   \
  google/protobuf/compiler/java/java_file.cc                   \
  google/protobuf/compiler/java/java_file.h                    \
  google/protobuf/compiler/java/java_generator.cc              \
  google/protobuf/compiler/java/java_generator_factory.cc      \
  google/protobuf/compiler/java/java_generator_factory.h       \
  google/protobuf/compiler/java/java_helpers.cc                \
  google/protobuf/compiler/java/java_helpers.h                 \
  google/protobuf/compiler/java/java_kotlin_generator.cc       \
  google/protobuf/compiler/java/java_map_field.cc              \
  google/protobuf/compiler/java/java_map_field.h               \
  google/protobuf/compiler/java/java_map_field_lite.cc         \
  google/protobuf/compiler/java/java_map_field_lite.h          \
  google/protobuf/compiler/java/java_message.cc                \
  google/protobuf/compiler/java/java_message.h                 \
  google/protobuf/compiler/java/java_message_builder.cc        \
  google/protobuf/compiler/java/java_message_builder.h         \
  google/protobuf/compiler/java/java_message_builder_lite.cc   \
  google/protobuf/compiler/java/java_message_builder_lite.h    \
  google/protobuf/compiler/java/java_message_field.cc          \
  google/protobuf/compiler/java/java_message_field.h           \
  google/protobuf/compiler/java/java_message_field_lite.cc     \
  google/protobuf/compiler/java/java_message_field_lite.h      \
  google/protobuf/compiler/java/java_message_lite.cc           \
  google/protobuf/compiler/java/java_message_lite.h            \
  google/protobuf/compiler/java/java_name_resolver.cc          \
  google/protobuf/compiler/java/java_name_resolver.h           \
  google/protobuf/compiler/java/java_options.h                 \
  google/protobuf/compiler/java/java_primitive_field.cc        \
  google/protobuf/compiler/java/java_primitive_field.h         \
  google/protobuf/compiler/java/java_primitive_field_lite.cc   \
  google/protobuf/compiler/java/java_primitive_field_lite.h    \
  google/protobuf/compiler/java/java_service.cc                \
  google/protobuf/compiler/java/java_service.h                 \
  google/protobuf/compiler/java/java_shared_code_generator.cc  \
  google/protobuf/compiler/java/java_shared_code_generator.h   \
  google/protobuf/compiler/java/java_string_field.cc           \
  google/protobuf/compiler/java/java_string_field.h            \
  google/protobuf/compiler/java/java_string_field_lite.cc      \
  google/protobuf/compiler/java/java_string_field_lite.h       \
  google/protobuf/compiler/js/js_generator.cc                  \
  google/protobuf/compiler/js/well_known_types_embed.cc        \
  google/protobuf/compiler/objectivec/objectivec_enum.cc       \
  google/protobuf/compiler/objectivec/objectivec_enum.h        \
  google/protobuf/compiler/objectivec/objectivec_enum_field.cc \
  google/protobuf/compiler/objectivec/objectivec_enum_field.h  \
  google/protobuf/compiler/objectivec/objectivec_extension.cc  \
  google/protobuf/compiler/objectivec/objectivec_extension.h   \
  google/protobuf/compiler/objectivec/objectivec_field.cc      \
  google/protobuf/compiler/objectivec/objectivec_field.h       \
  google/protobuf/compiler/objectivec/objectivec_file.cc       \
  google/protobuf/compiler/objectivec/objectivec_file.h        \
  google/protobuf/compiler/objectivec/objectivec_generator.cc  \
  google/protobuf/compiler/objectivec/objectivec_helpers.cc    \
  google/protobuf/compiler/objectivec/objectivec_helpers.h     \
  google/protobuf/compiler/objectivec/objectivec_map_field.cc  \
  google/protobuf/compiler/objectivec/objectivec_map_field.h   \
  google/protobuf/compiler/objectivec/objectivec_message.cc    \
  google/protobuf/compiler/objectivec/objectivec_message.h     \
  google/protobuf/compiler/objectivec/objectivec_message_field.cc \
  google/protobuf/compiler/objectivec/objectivec_message_field.h \
  google/protobuf/compiler/objectivec/objectivec_nsobject_methods.h \
  google/protobuf/compiler/objectivec/objectivec_oneof.cc      \
  google/protobuf/compiler/objectivec/objectivec_oneof.h       \
  google/protobuf/compiler/objectivec/objectivec_primitive_field.cc \
  google/protobuf/compiler/objectivec/objectivec_primitive_field.h \
  google/protobuf/compiler/php/php_generator.cc                \
  google/protobuf/compiler/plugin.cc                           \
  google/protobuf/compiler/plugin.pb.cc                        \
  google/protobuf/compiler/python/python_generator.cc          \
  google/protobuf/compiler/ruby/ruby_generator.cc              \
  google/protobuf/compiler/scc.h                               \
  google/protobuf/compiler/subprocess.cc                       \
  google/protobuf/compiler/subprocess.h                        \
  google/protobuf/compiler/zip_writer.cc                       \
  google/protobuf/compiler/zip_writer.h

bin_PROGRAMS = protoc
protoc_LDADD = $(PTHREAD_LIBS) libprotobuf.la libprotoc.la
protoc_SOURCES = google/protobuf/compiler/main.cc

# Tests ==============================================================

protoc_inputs =                                                   \
  google/protobuf/any_test.proto                                  \
  google/protobuf/compiler/cpp/cpp_test_bad_identifiers.proto     \
  google/protobuf/compiler/cpp/cpp_test_large_enum_value.proto    \
  google/protobuf/map_lite_unittest.proto                         \
  google/protobuf/map_proto2_unittest.proto                       \
  google/protobuf/map_unittest.proto                              \
  google/protobuf/unittest.proto                                  \
  google/protobuf/unittest_arena.proto                            \
  google/protobuf/unittest_custom_options.proto                   \
  google/protobuf/unittest_drop_unknown_fields.proto              \
  google/protobuf/unittest_embed_optimize_for.proto               \
  google/protobuf/unittest_empty.proto                            \
  google/protobuf/unittest_enormous_descriptor.proto              \
  google/protobuf/unittest_import.proto                           \
  google/protobuf/unittest_import_lite.proto                      \
  google/protobuf/unittest_import_public.proto                    \
  google/protobuf/unittest_import_public_lite.proto               \
  google/protobuf/unittest_lazy_dependencies.proto                \
  google/protobuf/unittest_lazy_dependencies_custom_option.proto  \
  google/protobuf/unittest_lazy_dependencies_enum.proto           \
  google/protobuf/unittest_lite.proto                             \
  google/protobuf/unittest_lite_imports_nonlite.proto             \
  google/protobuf/unittest_mset.proto                             \
  google/protobuf/unittest_mset_wire_format.proto                 \
  google/protobuf/unittest_no_field_presence.proto                \
  google/protobuf/unittest_no_generic_services.proto              \
  google/protobuf/unittest_optimize_for.proto                     \
  google/protobuf/unittest_preserve_unknown_enum.proto            \
  google/protobuf/unittest_preserve_unknown_enum2.proto           \
  google/protobuf/unittest_proto3.proto                           \
  google/protobuf/unittest_proto3_arena.proto                     \
  google/protobuf/unittest_proto3_arena_lite.proto                \
  google/protobuf/unittest_proto3_lite.proto                      \
  google/protobuf/unittest_proto3_optional.proto                  \
  google/protobuf/unittest_well_known_types.proto                 \
  google/protobuf/util/internal/testdata/anys.proto               \
  google/protobuf/util/internal/testdata/books.proto              \
  google/protobuf/util/internal/testdata/default_value.proto      \
  google/protobuf/util/internal/testdata/default_value_test.proto \
  google/protobuf/util/internal/testdata/field_mask.proto         \
  google/protobuf/util/internal/testdata/maps.proto               \
  google/protobuf/util/internal/testdata/oneofs.proto             \
  google/protobuf/util/internal/testdata/proto3.proto             \
  google/protobuf/util/internal/testdata/struct.proto             \
  google/protobuf/util/internal/testdata/timestamp_duration.proto \
  google/protobuf/util/internal/testdata/wrappers.proto           \
  google/protobuf/util/json_format.proto                          \
  google/protobuf/util/json_format_proto3.proto                   \
  google/protobuf/util/message_differencer_unittest.proto

EXTRA_DIST =                                                   \
  $(protoc_inputs)                                             \
  solaris/libstdc++.la                                         \
  google/protobuf/compiler/package_info.h                      \
  google/protobuf/compiler/ruby/ruby_generated_code.proto      \
  google/protobuf/compiler/ruby/ruby_generated_code_pb.rb      \
  google/protobuf/compiler/ruby/ruby_generated_code_proto2.proto         \
  google/protobuf/compiler/ruby/ruby_generated_code_proto2_pb.rb         \
  google/protobuf/compiler/ruby/ruby_generated_pkg_explicit.proto        \
  google/protobuf/compiler/ruby/ruby_generated_pkg_explicit_legacy.proto \
  google/protobuf/compiler/ruby/ruby_generated_pkg_explicit_legacy_pb.rb \
  google/protobuf/compiler/ruby/ruby_generated_pkg_explicit_pb.rb        \
  google/protobuf/compiler/ruby/ruby_generated_pkg_implicit.proto        \
  google/protobuf/compiler/ruby/ruby_generated_pkg_implicit_pb.rb        \
  google/protobuf/compiler/zip_output_unittest.sh              \
  google/protobuf/io/gzip_stream.h                             \
  google/protobuf/io/gzip_stream_unittest.sh                   \
  google/protobuf/io/package_info.h                            \
  google/protobuf/package_info.h                               \
  google/protobuf/test_messages_proto2.proto                   \
  google/protobuf/test_messages_proto3.proto                   \
  google/protobuf/testdata/bad_utf8_string                     \
  google/protobuf/testdata/golden_message                      \
  google/protobuf/testdata/golden_message_maps                 \
  google/protobuf/testdata/golden_message_oneof_implemented    \
  google/protobuf/testdata/golden_message_proto3               \
  google/protobuf/testdata/golden_packed_fields_message        \
  google/protobuf/testdata/map_test_data.txt                   \
  google/protobuf/testdata/text_format_unittest_data.txt       \
  google/protobuf/testdata/text_format_unittest_data_oneof_implemented.txt  \
  google/protobuf/testdata/text_format_unittest_data_pointy.txt             \
  google/protobuf/testdata/text_format_unittest_data_pointy_oneof.txt       \
  google/protobuf/testdata/text_format_unittest_extensions_data.txt         \
  google/protobuf/testdata/text_format_unittest_extensions_data_pointy.txt  \
  google/protobuf/util/package_info.h                          \
  libprotobuf-lite.map                                         \
  libprotobuf.map                                              \
  libprotoc.map                                                \
  README.md

protoc_lite_outputs =                                          \
  google/protobuf/map_lite_unittest.pb.cc                      \
  google/protobuf/map_lite_unittest.pb.h                       \
  google/protobuf/unittest_import_lite.pb.cc                   \
  google/protobuf/unittest_import_lite.pb.h                    \
  google/protobuf/unittest_import_public_lite.pb.cc            \
  google/protobuf/unittest_import_public_lite.pb.h             \
  google/protobuf/unittest_lite.pb.cc                          \
  google/protobuf/unittest_lite.pb.h

protoc_outputs =                                                  \
  $(protoc_lite_outputs)                                          \
  google/protobuf/any_test.pb.cc                                  \
  google/protobuf/any_test.pb.h                                   \
  google/protobuf/compiler/cpp/cpp_test_bad_identifiers.pb.cc     \
  google/protobuf/compiler/cpp/cpp_test_bad_identifiers.pb.h      \
  google/protobuf/compiler/cpp/cpp_test_large_enum_value.pb.cc    \
  google/protobuf/compiler/cpp/cpp_test_large_enum_value.pb.h     \
  google/protobuf/map_proto2_unittest.pb.cc                       \
  google/protobuf/map_proto2_unittest.pb.h                        \
  google/protobuf/map_unittest.pb.cc                              \
  google/protobuf/map_unittest.pb.h                               \
  google/protobuf/unittest.pb.cc                                  \
  google/protobuf/unittest.pb.h                                   \
  google/protobuf/unittest_arena.pb.cc                            \
  google/protobuf/unittest_arena.pb.h                             \
  google/protobuf/unittest_custom_options.pb.cc                   \
  google/protobuf/unittest_custom_options.pb.h                    \
  google/protobuf/unittest_drop_unknown_fields.pb.cc              \
  google/protobuf/unittest_drop_unknown_fields.pb.h               \
  google/protobuf/unittest_embed_optimize_for.pb.cc               \
  google/protobuf/unittest_embed_optimize_for.pb.h                \
  google/protobuf/unittest_empty.pb.cc                            \
  google/protobuf/unittest_empty.pb.h                             \
  google/protobuf/unittest_enormous_descriptor.pb.cc              \
  google/protobuf/unittest_enormous_descriptor.pb.h               \
  google/protobuf/unittest_import.pb.cc                           \
  google/protobuf/unittest_import.pb.h                            \
  google/protobuf/unittest_import_public.pb.cc                    \
  google/protobuf/unittest_import_public.pb.h                     \
  google/protobuf/unittest_lazy_dependencies.pb.cc                \
  google/protobuf/unittest_lazy_dependencies.pb.h                 \
  google/protobuf/unittest_lazy_dependencies_custom_option.pb.cc  \
  google/protobuf/unittest_lazy_dependencies_custom_option.pb.h   \
  google/protobuf/unittest_lazy_dependencies_enum.pb.cc           \
  google/protobuf/unittest_lazy_dependencies_enum.pb.h            \
  google/protobuf/unittest_lite_imports_nonlite.pb.cc             \
  google/protobuf/unittest_lite_imports_nonlite.pb.h              \
  google/protobuf/unittest_mset.pb.cc                             \
  google/protobuf/unittest_mset.pb.h                              \
  google/protobuf/unittest_mset_wire_format.pb.cc                 \
  google/protobuf/unittest_mset_wire_format.pb.h                  \
  google/protobuf/unittest_no_field_presence.pb.cc                \
  google/protobuf/unittest_no_field_presence.pb.h                 \
  google/protobuf/unittest_no_generic_services.pb.cc              \
  google/protobuf/unittest_no_generic_services.pb.h               \
  google/protobuf/unittest_optimize_for.pb.cc                     \
  google/protobuf/unittest_optimize_for.pb.h                      \
  google/protobuf/unittest_preserve_unknown_enum.pb.cc            \
  google/protobuf/unittest_preserve_unknown_enum.pb.h             \
  google/protobuf/unittest_preserve_unknown_enum2.pb.cc           \
  google/protobuf/unittest_preserve_unknown_enum2.pb.h            \
  google/protobuf/unittest_proto3.pb.cc                           \
  google/protobuf/unittest_proto3.pb.h                            \
  google/protobuf/unittest_proto3_arena.pb.cc                     \
  google/protobuf/unittest_proto3_arena.pb.h                      \
  google/protobuf/unittest_proto3_arena_lite.pb.cc                \
  google/protobuf/unittest_proto3_arena_lite.pb.h                 \
  google/protobuf/unittest_proto3_lite.pb.cc                      \
  google/protobuf/unittest_proto3_lite.pb.h                       \
  google/protobuf/unittest_proto3_optional.pb.cc                  \
  google/protobuf/unittest_proto3_optional.pb.h                   \
  google/protobuf/unittest_well_known_types.pb.cc                 \
  google/protobuf/unittest_well_known_types.pb.h                  \
  google/protobuf/util/internal/testdata/anys.pb.cc               \
  google/protobuf/util/internal/testdata/anys.pb.h                \
  google/protobuf/util/internal/testdata/books.pb.cc              \
  google/protobuf/util/internal/testdata/books.pb.h               \
  google/protobuf/util/internal/testdata/default_value.pb.cc      \
  google/protobuf/util/internal/testdata/default_value.pb.h       \
  google/protobuf/util/internal/testdata/default_value_test.pb.cc \
  google/protobuf/util/internal/testdata/default_value_test.pb.h  \
  google/protobuf/util/internal/testdata/field_mask.pb.cc         \
  google/protobuf/util/internal/testdata/field_mask.pb.h          \
  google/protobuf/util/internal/testdata/maps.pb.cc               \
  google/protobuf/util/internal/testdata/maps.pb.h                \
  google/protobuf/util/internal/testdata/oneofs.pb.cc             \
  google/protobuf/util/internal/testdata/oneofs.pb.h              \
  google/protobuf/util/internal/testdata/proto3.pb.cc             \
  google/protobuf/util/internal/testdata/proto3.pb.h              \
  google/protobuf/util/internal/testdata/struct.pb.cc             \
  google/protobuf/util/internal/testdata/struct.pb.h              \
  google/protobuf/util/internal/testdata/timestamp_duration.pb.cc \
  google/protobuf/util/internal/testdata/timestamp_duration.pb.h  \
  google/protobuf/util/internal/testdata/wrappers.pb.cc           \
  google/protobuf/util/internal/testdata/wrappers.pb.h            \
  google/protobuf/util/json_format.pb.cc                          \
  google/protobuf/util/json_format.pb.h                           \
  google/protobuf/util/json_format_proto3.pb.cc                   \
  google/protobuf/util/json_format_proto3.pb.h                    \
  google/protobuf/util/message_differencer_unittest.pb.cc         \
  google/protobuf/util/message_differencer_unittest.pb.h

if USE_EXTERNAL_PROTOC

unittest_proto_middleman: $(protoc_inputs)
	$(PROTOC) -I$(srcdir) --cpp_out=. $^
	touch unittest_proto_middleman

else

# We have to cd to $(srcdir) before executing protoc because $(protoc_inputs) is
# relative to srcdir, which may not be the same as the current directory when
# building out-of-tree.
unittest_proto_middleman: protoc$(EXEEXT) $(protoc_inputs)
	oldpwd=`pwd` && ( cd $(srcdir) && $$oldpwd/protoc$(EXEEXT) -I. --cpp_out=$$oldpwd $(protoc_inputs) --experimental_allow_proto3_optional )
	touch unittest_proto_middleman

endif

$(protoc_outputs): unittest_proto_middleman

COMMON_TEST_SOURCES =                                          \
  google/protobuf/arena_test_util.cc                           \
  google/protobuf/arena_test_util.h                            \
  google/protobuf/map_test_util.h                              \
  google/protobuf/map_test_util.inc                            \
  google/protobuf/map_test_util_impl.h                         \
  google/protobuf/reflection_tester.cc                         \
  google/protobuf/reflection_tester.h                          \
  google/protobuf/test_util.cc                                 \
  google/protobuf/test_util.h                                  \
  google/protobuf/test_util.inc                                \
  google/protobuf/test_util2.h                                 \
  google/protobuf/testing/file.cc                              \
  google/protobuf/testing/file.h                               \
  google/protobuf/testing/googletest.cc                        \
  google/protobuf/testing/googletest.h

GOOGLETEST_BUILD_DIR=../third_party/googletest/googletest
GOOGLEMOCK_BUILD_DIR=../third_party/googletest/googlemock
GOOGLETEST_SRC_DIR=$(srcdir)/../third_party/googletest/googletest
GOOGLEMOCK_SRC_DIR=$(srcdir)/../third_party/googletest/googlemock
check_PROGRAMS = protoc protobuf-test protobuf-lazy-descriptor-test \
                 protobuf-lite-test test_plugin protobuf-lite-arena-test \
                 no-warning-test $(GZCHECKPROGRAMS)
protobuf_test_LDADD = $(PTHREAD_LIBS) libprotobuf.la libprotoc.la \
                      $(GOOGLETEST_BUILD_DIR)/lib/libgtest.la     \
                      $(GOOGLEMOCK_BUILD_DIR)/lib/libgmock.la     \
                      $(GOOGLEMOCK_BUILD_DIR)/lib/libgmock_main.la
protobuf_test_CPPFLAGS = -I$(GOOGLETEST_SRC_DIR)/include \
                         -I$(GOOGLEMOCK_SRC_DIR)/include
# Disable optimization for tests unless the user explicitly asked for it,
# since test_util.cc takes forever to compile with optimization (with GCC).
# See configure.ac for more info.
protobuf_test_CXXFLAGS = $(NO_OPT_CXXFLAGS)
protobuf_test_SOURCES =                                        \
  google/protobuf/any_test.cc                                  \
  google/protobuf/arena_unittest.cc                            \
  google/protobuf/arenastring_unittest.cc                      \
  google/protobuf/compiler/annotation_test_util.cc             \
  google/protobuf/compiler/annotation_test_util.h              \
  google/protobuf/compiler/command_line_interface_unittest.cc  \
  google/protobuf/compiler/cpp/cpp_bootstrap_unittest.cc       \
  google/protobuf/compiler/cpp/cpp_move_unittest.cc            \
  google/protobuf/compiler/cpp/cpp_plugin_unittest.cc          \
  google/protobuf/compiler/cpp/cpp_unittest.cc                 \
  google/protobuf/compiler/cpp/cpp_unittest.h                  \
  google/protobuf/compiler/cpp/cpp_unittest.inc                \
  google/protobuf/compiler/cpp/metadata_test.cc                \
  google/protobuf/compiler/csharp/csharp_bootstrap_unittest.cc \
  google/protobuf/compiler/csharp/csharp_generator_unittest.cc \
  google/protobuf/compiler/importer_unittest.cc                \
  google/protobuf/compiler/java/java_doc_comment_unittest.cc   \
  google/protobuf/compiler/java/java_plugin_unittest.cc        \
  google/protobuf/compiler/mock_code_generator.cc              \
  google/protobuf/compiler/mock_code_generator.h               \
  google/protobuf/compiler/objectivec/objectivec_helpers_unittest.cc \
  google/protobuf/compiler/parser_unittest.cc                  \
  google/protobuf/compiler/python/python_plugin_unittest.cc    \
  google/protobuf/compiler/ruby/ruby_generator_unittest.cc     \
  google/protobuf/descriptor_database_unittest.cc              \
  google/protobuf/descriptor_unittest.cc                       \
  google/protobuf/drop_unknown_fields_test.cc                  \
  google/protobuf/dynamic_message_unittest.cc                  \
  google/protobuf/extension_set_unittest.cc                    \
  google/protobuf/generated_message_reflection_unittest.cc     \
  google/protobuf/inlined_string_field_unittest.cc             \
  google/protobuf/io/coded_stream_unittest.cc                  \
  google/protobuf/io/io_win32_unittest.cc                      \
  google/protobuf/io/printer_unittest.cc                       \
  google/protobuf/io/tokenizer_unittest.cc                     \
  google/protobuf/io/zero_copy_stream_unittest.cc              \
  google/protobuf/map_field_test.cc                            \
  google/protobuf/map_test.cc                                  \
  google/protobuf/map_test.inc                                 \
  google/protobuf/message_unittest.cc                          \
  google/protobuf/message_unittest.inc                         \
  google/protobuf/no_field_presence_test.cc                    \
  google/protobuf/preserve_unknown_enum_test.cc                \
  google/protobuf/proto3_arena_lite_unittest.cc                \
  google/protobuf/proto3_arena_unittest.cc                     \
  google/protobuf/proto3_lite_unittest.cc                      \
  google/protobuf/proto3_lite_unittest.inc                     \
  google/protobuf/reflection_ops_unittest.cc                   \
  google/protobuf/repeated_field_reflection_unittest.cc        \
  google/protobuf/repeated_field_unittest.cc                   \
  google/protobuf/stubs/bytestream_unittest.cc                 \
  google/protobuf/stubs/common_unittest.cc                     \
  google/protobuf/stubs/int128_unittest.cc                     \
  google/protobuf/stubs/status_test.cc                         \
  google/protobuf/stubs/statusor_test.cc                       \
  google/protobuf/stubs/stringpiece_unittest.cc                \
  google/protobuf/stubs/stringprintf_unittest.cc               \
  google/protobuf/stubs/structurally_valid_unittest.cc         \
  google/protobuf/stubs/strutil_unittest.cc                    \
  google/protobuf/stubs/template_util_unittest.cc              \
  google/protobuf/stubs/time_test.cc                           \
  google/protobuf/text_format_unittest.cc                      \
  google/protobuf/unknown_field_set_unittest.cc                \
  google/protobuf/util/delimited_message_util_test.cc          \
  google/protobuf/util/field_comparator_test.cc                \
  google/protobuf/util/field_mask_util_test.cc                 \
  google/protobuf/util/internal/default_value_objectwriter_test.cc \
  google/protobuf/util/internal/json_objectwriter_test.cc      \
  google/protobuf/util/internal/json_stream_parser_test.cc     \
  google/protobuf/util/internal/protostream_objectsource_test.cc \
  google/protobuf/util/internal/protostream_objectwriter_test.cc \
  google/protobuf/util/internal/type_info_test_helper.cc       \
  google/protobuf/util/json_util_test.cc                       \
  google/protobuf/util/message_differencer_unittest.cc         \
  google/protobuf/util/time_util_test.cc                       \
  google/protobuf/util/type_resolver_util_test.cc              \
  google/protobuf/well_known_types_unittest.cc                 \
  google/protobuf/wire_format_unittest.cc                      \
  google/protobuf/wire_format_unittest.inc                     \
  $(COMMON_TEST_SOURCES)

nodist_protobuf_test_SOURCES = $(protoc_outputs)
$(am_protobuf_test_OBJECTS): unittest_proto_middleman

# Run cpp_unittest again with PROTOBUF_TEST_NO_DESCRIPTORS defined.
protobuf_lazy_descriptor_test_LDADD = $(PTHREAD_LIBS) libprotobuf.la \
                      libprotoc.la                                   \
                      $(GOOGLETEST_BUILD_DIR)/lib/libgtest.la        \
                      $(GOOGLEMOCK_BUILD_DIR)/lib/libgmock.la        \
                      $(GOOGLEMOCK_BUILD_DIR)/lib/libgmock_main.la
protobuf_lazy_descriptor_test_CPPFLAGS = -I$(GOOGLEMOCK_SRC_DIR)/include \
                                         -I$(GOOGLETEST_SRC_DIR)/include \
                                         -DPROTOBUF_TEST_NO_DESCRIPTORS
protobuf_lazy_descriptor_test_CXXFLAGS = $(NO_OPT_CXXFLAGS)
protobuf_lazy_descriptor_test_SOURCES =                        \
  google/protobuf/compiler/cpp/cpp_unittest.cc                 \
  $(COMMON_TEST_SOURCES)
nodist_protobuf_lazy_descriptor_test_SOURCES = $(protoc_outputs)
$(am_protobuf_lazy_descriptor_test_OBJECTS): unittest_proto_middleman

COMMON_LITE_TEST_SOURCES =                                             \
  google/protobuf/arena_test_util.cc                                   \
  google/protobuf/arena_test_util.h                                    \
  google/protobuf/map_lite_test_util.cc                                \
  google/protobuf/map_lite_test_util.h                                 \
  google/protobuf/test_util_lite.cc                                    \
  google/protobuf/test_util_lite.h

# Build lite_unittest separately, since it doesn't use gtest. It can't
# depend on gtest because our internal version of gtest depend on proto
# full runtime and we want to make sure this test builds without full
# runtime.
protobuf_lite_test_LDADD = $(PTHREAD_LIBS) libprotobuf-lite.la     \
                           $(GOOGLETEST_BUILD_DIR)/lib/libgtest.la \
                           $(GOOGLEMOCK_BUILD_DIR)/lib/libgmock.la \
                           $(GOOGLEMOCK_BUILD_DIR)/lib/libgmock_main.la
protobuf_lite_test_CPPFLAGS= -I$(GOOGLEMOCK_SRC_DIR)/include \
                             -I$(GOOGLETEST_SRC_DIR)/include
protobuf_lite_test_CXXFLAGS = $(NO_OPT_CXXFLAGS)
protobuf_lite_test_SOURCES =                                           \
  google/protobuf/lite_unittest.cc                                     \
  $(COMMON_LITE_TEST_SOURCES)
nodist_protobuf_lite_test_SOURCES = $(protoc_lite_outputs)
$(am_protobuf_lite_test_OBJECTS): unittest_proto_middleman

# lite_arena_unittest depends on gtest because teboring@ found that without
# gtest when building the test internally our memory sanitizer doesn't detect
# memory leaks (don't know why).
protobuf_lite_arena_test_LDADD = $(PTHREAD_LIBS) libprotobuf-lite.la \
                      $(GOOGLETEST_BUILD_DIR)/lib/libgtest.la        \
                      $(GOOGLEMOCK_BUILD_DIR)/lib/libgmock.la        \
                      $(GOOGLEMOCK_BUILD_DIR)/lib/libgmock_main.la
protobuf_lite_arena_test_CPPFLAGS = -I$(GOOGLEMOCK_SRC_DIR)/include  \
                                    -I$(GOOGLETEST_SRC_DIR)/include
protobuf_lite_arena_test_CXXFLAGS = $(NO_OPT_CXXFLAGS)
protobuf_lite_arena_test_SOURCES =       \
  google/protobuf/lite_arena_unittest.cc \
  $(COMMON_LITE_TEST_SOURCES)
nodist_protobuf_lite_arena_test_SOURCES = $(protoc_lite_outputs)
$(am_protobuf_lite_arena_test_OBJECTS): unittest_proto_middleman

# Test plugin binary.
test_plugin_LDADD = $(PTHREAD_LIBS) libprotobuf.la libprotoc.la \
                    $(GOOGLETEST_BUILD_DIR)/lib/libgtest.la
test_plugin_CPPFLAGS = -I$(GOOGLETEST_SRC_DIR)/include
test_plugin_SOURCES =                                          \
  google/protobuf/compiler/mock_code_generator.cc              \
  google/protobuf/compiler/test_plugin.cc                      \
  google/protobuf/testing/file.cc                              \
  google/protobuf/testing/file.h

if HAVE_ZLIB
zcgzip_LDADD = $(PTHREAD_LIBS) libprotobuf.la
zcgzip_SOURCES = google/protobuf/testing/zcgzip.cc

zcgunzip_LDADD = $(PTHREAD_LIBS) libprotobuf.la
zcgunzip_SOURCES = google/protobuf/testing/zcgunzip.cc
endif

# This test target is to ensure all our public header files and generated
# code is free from warnings. We have to be more pedantic about these
# files because they are compiled by users with different compiler flags.
no_warning_test.cc:
	echo "// Generated from Makefile.am" > no_warning_test.cc
	for FILE in $(nobase_include_HEADERS); do \
<<<<<<< HEAD
          if [[ $$FILE != *.inc ]]; then \
	    echo "#include <$${FILE}>" >> no_warning_test.cc; \
	  fi \
=======
		case $$FILE in *.inc) continue;; esac; \
		echo "#include <$${FILE}>" >> no_warning_test.cc; \
>>>>>>> 509aee4b
	done
	echo "int main(int, char**) { return 0; }" >> no_warning_test.cc

no_warning_test_LDADD = $(PTHREAD_LIBS) libprotobuf.la libprotoc.la
no_warning_test_CXXFLAGS = $(PTHREAD_CFLAGS) $(PTHREAD_DEF) $(ZLIB_DEF) \
                           -Wall -Wextra -Werror -Wno-unused-parameter
nodist_no_warning_test_SOURCES = no_warning_test.cc $(protoc_outputs)

TESTS = protobuf-test protobuf-lazy-descriptor-test protobuf-lite-test \
        google/protobuf/compiler/zip_output_unittest.sh $(GZTESTS)     \
        protobuf-lite-arena-test no-warning-test<|MERGE_RESOLUTION|>--- conflicted
+++ resolved
@@ -226,30 +226,7 @@
   google/protobuf/stubs/strutil.cc                             \
   google/protobuf/stubs/time.cc                                \
   google/protobuf/stubs/time.h                                 \
-<<<<<<< HEAD
-  google/protobuf/any_lite.cc                                  \
-  google/protobuf/arena.cc                                     \
-  google/protobuf/arenastring.cc                               \
-  google/protobuf/extension_set.cc                             \
-  google/protobuf/generated_enum_util.cc                       \
-  google/protobuf/generated_message_util.cc                    \
-  google/protobuf/generated_message_table_driven_lite.h        \
-  google/protobuf/generated_message_table_driven_lite.cc       \
-  google/protobuf/implicit_weak_message.cc                     \
-  google/protobuf/inlined_string_field.cc                      \
-  google/protobuf/map.cc                                       \
-  google/protobuf/message_lite.cc                              \
-  google/protobuf/parse_context.cc                             \
-  google/protobuf/repeated_field.cc                            \
-  google/protobuf/wire_format_lite.cc                          \
-  google/protobuf/io/coded_stream.cc                           \
-  google/protobuf/io/strtod.cc                                 \
-  google/protobuf/io/zero_copy_stream.cc                       \
-  google/protobuf/io/zero_copy_stream_impl.cc                  \
-  google/protobuf/io/zero_copy_stream_impl_lite.cc
-=======
   google/protobuf/wire_format_lite.cc
->>>>>>> 509aee4b
 
 libprotobuf_la_LIBADD = $(PTHREAD_LIBS) $(LIBATOMIC_LIBS)
 libprotobuf_la_LDFLAGS = -version-info $(PROTOBUF_VERSION) -export-dynamic -no-undefined
@@ -926,14 +903,8 @@
 no_warning_test.cc:
 	echo "// Generated from Makefile.am" > no_warning_test.cc
 	for FILE in $(nobase_include_HEADERS); do \
-<<<<<<< HEAD
-          if [[ $$FILE != *.inc ]]; then \
-	    echo "#include <$${FILE}>" >> no_warning_test.cc; \
-	  fi \
-=======
 		case $$FILE in *.inc) continue;; esac; \
 		echo "#include <$${FILE}>" >> no_warning_test.cc; \
->>>>>>> 509aee4b
 	done
 	echo "int main(int, char**) { return 0; }" >> no_warning_test.cc
 
