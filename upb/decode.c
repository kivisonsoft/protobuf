--- conflicted
+++ resolved
@@ -134,20 +134,6 @@
     OP_VARPCK_LG2(3), /* REPEATED SINT64 */
 };
 
-<<<<<<< HEAD
-=======
-/* Data pertaining to the parse. */
-typedef struct {
-  const char *limit;       /* End of delimited region or end of buffer. */
-  char *arena_ptr;
-  char *arena_end;
-  upb_arena *arena;
-  int depth;
-  uint32_t end_group; /* Set to field number of END_GROUP tag, if any. */
-  jmp_buf err;
-} upb_decstate;
-
->>>>>>> 7ec2c523
 typedef union {
   bool bool_val;
   uint32_t uint32_val;
@@ -676,7 +662,6 @@
         ptr = decode_tomsg(d, ptr, msg, layout, field, val, op);
         break;
     }
-<<<<<<< HEAD
   } else {
   unknown:
     /* Skip unknown field. */
@@ -685,36 +670,7 @@
       ptr = decode_group(d, ptr, NULL, NULL, field_number);
     }
     if (msg) {
-      if (!_upb_msg_addunknown(msg, field_start, ptr - field_start,
-                               d->arena)) {
-        decode_err(d);
-=======
-
-    if (op >= 0) {
-      /* Parse, using op for dispatch. */
-      switch (field->label) {
-        case UPB_LABEL_REPEATED:
-        case _UPB_LABEL_PACKED:
-          ptr = decode_toarray(d, ptr, msg, layout, field, val, op);
-          break;
-        case _UPB_LABEL_MAP:
-          decode_tomap(d, msg, layout, field, val);
-          break;
-        default:
-          ptr = decode_tomsg(d, ptr, msg, layout, field, val, op);
-          break;
-      }
-    } else {
-    unknown:
-      /* Skip unknown field. */
-      if (field_number == 0) decode_err(d);
-      if (wire_type == UPB_WIRE_TYPE_START_GROUP) {
-        ptr = decode_group(d, ptr, NULL, NULL, field_number);
-      }
-      if (msg) {
-        decode_addunknown(d, msg, field_start, ptr - field_start);
->>>>>>> 7ec2c523
-      }
+      decode_addunknown(d, msg, field_start, ptr - field_start);
     }
   }
 
